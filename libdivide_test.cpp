#include "libdivide.h"
#include <limits.h>
#include <limits>
#include <stdio.h>
#include <stdlib.h>
#include <time.h>
#include <iostream>
#include <typeinfo>
#include <limits>
#include <string.h>
#include <string>

#ifdef LIBDIVIDE_USE_SSE2
#include <emmintrin.h>
#endif


#if defined(_WIN32) || defined(WIN32)
/* Windows makes you do a lot to stop it from "helping" */
#define NOMINMAX
#define WIN32_LEAN_AND_MEAN 1
#define VC_EXTRALEAN 1
#include <windows.h>
#define LIBDIVIDE_WINDOWS 1

#else
/* Linux or Mac OS X or other Unix */
#include <pthread.h>
#endif

using namespace std;
using namespace libdivide;

#define SEED 2147483563

class DivideTest_PRNG {
public:
    DivideTest_PRNG() : seed(SEED) { }
        
protected:
    uint32_t seed;
    uint32_t next_random(void) {
        seed = seed * 1664525 + 1013904223U;
        return seed;
    }
    
};

template<typename T>
class DivideTest : private DivideTest_PRNG {

private:
    
    std::string name;
    
    typedef std::numeric_limits<T> limits;
    
    uint32_t base_random(void) {
        return this->next_random();
    }

    T random_denominator(void) {
        T result;
        if (sizeof(T) == 4) {
            do {
                result = base_random();
            } while (result == 0);
            return result;
        }
        else {
            do {
                uint32_t little = base_random(), big = base_random();
                result = (T)(little + ((uint64_t)big << 32));
            } while (result == 0);
        }
        return result;
    }
    
    std::string testcase_name(int algo) const {
        std::string result = this->name;
        if (algo == BRANCHFREE) {
            result += " (branchfree)";
        }
        return result;
    }
    
    void test_unswitching(T, T, const divider<T, BRANCHFREE> &) {
        // No unswitching in branchfree
    }

    void test_unswitching(T numer, T denom, const divider<T, BRANCHFULL> & the_divider) {
        T expect = numer / denom;
        T actual2 = -1;
        switch (the_divider.get_algorithm()) {
            case 0: actual2 = numer / unswitch<0>(the_divider); break;
            case 1: actual2 = numer / unswitch<1>(the_divider); break;
            case 2: actual2 = numer / unswitch<2>(the_divider); break;
            case 3: actual2 = numer / unswitch<3>(the_divider); break;
            case 4: actual2 = numer / unswitch<4>(the_divider); break;
            default:
                cout << "Unexpected algorithm" << the_divider.get_algorithm() << endl;
                while (1) ;
                break;
        }
        if (actual2 != expect) {
            cout << "Unswitched failure for " << testcase_name(BRANCHFULL) << ": " <<  numer << " / " << denom << " expected " << expect << " actual " << actual2 <<  " algo " << the_divider.get_algorithm() << endl;
        }
    }
    
    template<int ALGO>
    void test_one(T numer, T denom, const divider<T, ALGO> & the_divider) {
        // Don't crash with INT_MIN / -1
        if (limits::is_signed && numer == limits::min() && denom == T(-1)) {
            return;
        }
        
        T expect = numer / denom;
        T actual1 = numer / the_divider;
        if (actual1 != expect) {
            cout << "Failure for " << testcase_name(ALGO) << ": " <<  numer << " / " << denom << " expected " << expect << " actual " << actual1 << endl;
		}
        test_unswitching(numer, denom, the_divider);
    }
    
    template<int ALGO>
    void test_four(const T *numers, T denom, const divider<T, ALGO> & the_divider) {
		const size_t count = 16 / sizeof(T);
#if LIBDIVIDE_VC
		_declspec(align(16)) T results[count];
#else
		T __attribute__((aligned)) results[count];
#endif
<<<<<<< HEAD
            __m128i resultVector = _mm_loadu_si128((const __m128i *)numers) / the_divider;
            *(__m128i *)results = resultVector;
            int i;
            for (i=0; i < 4; i++) {
                T numer = numers[i];
                T actual = results[i];
                T expect = numer / denom;
                if (actual != expect) {
                    cout << "Vector failure for " << testcase_name(ALGO) << ": " <<  numer << " / " << denom << " expected " << expect << " actual " << actual << endl;
                }
            }
        }
        else if (sizeof(T) == 8) {
#if LIBDIVIDE_VC
            _declspec(align(16)) T results[2];
#else
            T __attribute__ ((aligned)) results[2];
#endif
            __m128i resultVector = _mm_loadu_si128((const __m128i *)numers) / the_divider;
            *(__m128i *)results = resultVector;
            int i;
            for (i=0; i < 2; i++) {
                T numer = numers[i];
                T actual = results[i];
                T expect = numer / denom;
                if (actual != expect) {
                    cout << "Vector Failure for " << testcase_name(ALGO) << ": " <<  numer << " / " << denom << " expected " << expect << " actual " << actual << endl;
                    while (1) ;
		}
                else {
                    // cout << "Vector success for " << numer << " / " << denom << " = " << actual << endl;
                }  
            }
        }
=======
		__m128i resultVector = _mm_loadu_si128((const __m128i *)numers) / the_divider;
		*(__m128i *)results = resultVector;
		size_t i;
		for (i = 0; i < count; i++) {
			T numer = numers[i];
			T actual = results[i];
			T expect = numer / denom;
			if (actual != expect) {
				cout << "Vector failure for " << (typeid(T).name()) << ": " << numer << " / " << denom << " expected " << expect << " actual " << actual << endl;
				while (1);
			}
			else {
				//cout << "Vector success for " << numer << " / " << denom << " = " << actual << " (" << i << ")" << endl;
			}
		}
>>>>>>> 3ce3e505
    }
    
    template<int ALGO>
    void test_many(T denom) {
        // Don't try dividing by +/- 1 with branchfree
        if (ALGO == BRANCHFREE && (denom == 1 || (limits::is_signed && denom == T(-1)))) {
            return;
        }

        const divider<T, ALGO> the_divider = divider<T, ALGO>(denom);
        T recovered = the_divider.recover_divisor(); 
        if (recovered != denom) {
            cout << "Failed to recover divisor for " << testcase_name(ALGO) << ": "<< denom << ", but got " << recovered << endl;
        }
        
        size_t j;
        for (j=0; j < 100000 / 4; j++) {
            T numers[4] = {(T)this->next_random(), (T)this->next_random(), (T)this->next_random(), (T)this->next_random()};
            test_one(numers[0], denom, the_divider);
            test_one(numers[1], denom, the_divider);
            test_one(numers[2], denom, the_divider);
            test_one(numers[3], denom, the_divider);
            test_four(numers, denom, the_divider);
        }
        const T min = limits::min(), max = limits::max();
        const T wellKnownNumers[] = {0, max, max-1, max/2, max/2 - 1, min, min/2, min/4, 1, 2, 3, 4, 5, 6, 7, 8, 10, 36847, 50683, SHRT_MAX};
        for (j=0; j < sizeof wellKnownNumers / sizeof *wellKnownNumers; j++) {
            if (wellKnownNumers[j] == 0 && j != 0) continue;
            test_one(wellKnownNumers[j], denom, the_divider);
        }
        T powerOf2Numer = (limits::max()>>1)+1;
        while (powerOf2Numer != 0) {
            test_one(powerOf2Numer, denom, the_divider);
            powerOf2Numer /= 2;
        }
    }
    
public:
    
    DivideTest(const std::string &n) : name(n) { }
    
    void run(void) {
        // Test small values
        for (T denom = 1; denom < 257; denom++) {
            // powers of 2 get tested later
            if ((denom & (denom - 1)) == 0) continue;
            test_many<BRANCHFULL>(denom);
            test_many<BRANCHFREE>(denom);
            if (limits::is_signed) {
                test_many<BRANCHFULL>(-denom);
                test_many<BRANCHFREE>(-denom);
            }
        }
        
        
        /* Test key values */
        const T keyValues[] = {T((1<<15)+1), T((1<<31)+1), T((1LL<<63)+1)};
        for (size_t i=0; i < sizeof keyValues / sizeof *keyValues; i++) {
            T denom = keyValues[i];
            test_many<BRANCHFULL>(denom);
            test_many<BRANCHFREE>(denom);
            if (limits::is_signed) {
                test_many<BRANCHFULL>(-denom);
                test_many<BRANCHFREE>(-denom);
            }
        }
        
        // Test randomish values
        for (unsigned i=0; i < 10000; i++) {
            T denom = random_denominator();
            test_many<BRANCHFULL>(denom);
            test_many<BRANCHFREE>(denom);
            //cout << typeid(T).name() << "\t\t" << i << " / " << 100000 << endl;
        }
        
        /* Test powers of 2, both positive and negative. Careful to do no signed left shift of negative values. */
        T posPowOf2 = (limits::max() >> 1) + 1;
        while (posPowOf2 != 0) {
            test_many<BRANCHFULL>(posPowOf2);
            test_many<BRANCHFREE>(posPowOf2);
            posPowOf2 /= 2;
        }
        T negPowOf2 = limits::min(); // may be 0 already
        while (negPowOf2 != 0) {
            test_many<BRANCHFULL>(negPowOf2);
            test_many<BRANCHFREE>(negPowOf2);
            negPowOf2 /= 2; // assumes truncation towards 0
        }
    }
};

static int sRunU32, sRunU64, sRunS32, sRunS64;

static void *perform_test(void *ptr) {
    intptr_t idx = (intptr_t)ptr;
    switch (idx) {
        case 0:
        {
            if (! sRunS32) break;
            puts("Starting int32_t");
            DivideTest<int32_t> dt("s32");
            dt.run();
        }
            break;
            
        case 1:
        {
            if (! sRunU32) break;
            puts("Starting uint32_t");
            DivideTest<uint32_t> dt("u32");
            dt.run();
        }
            break;
            
        case 2:
        {
            if (! sRunS64) break;
            puts("Starting sint64_t");
            DivideTest<int64_t> dt("s64");
            dt.run();
        }
            break;
            
        case 3:
        {
            if (! sRunU64) break;
            puts("Starting uint64_t");
            DivideTest<uint64_t> dt("u64");
            dt.run();
        }
            break;
    }
    return 0;
}

#if LIBDIVIDE_WINDOWS
int wmain(int argc, char* argv[]) {
#else
int main(int argc, char* argv[]) {
#endif
    if (argc == 1) {
        /* Test all */
        sRunU32 = sRunU64 = sRunS32 = sRunS64 = 1;
    }
    else {
        int i;
        for (i=1; i < argc; i++) {
            if (! strcmp(argv[i], "u32")) sRunU32 = 1;
            else if (! strcmp(argv[i], "u64")) sRunU64 = 1;
            else if (! strcmp(argv[i], "s32")) sRunS32 = 1;
            else if (! strcmp(argv[i], "s64")) sRunS64 = 1;
            else printf("Unknown test '%s'\n", argv[i]), exit(0);
        }        
    }

/* We could use dispatch, but we prefer to use pthreads because dispatch won't run all four tests at once on a two core machine */
#ifdef DISPATCH_API_VERSION
    dispatch_apply(4, dispatch_get_global_queue(0, 0), ^(size_t x){
        perform_test((void *)(intptr_t)x);
    });
#elif LIBDIVIDE_WINDOWS
	HANDLE threadArray[4];
	intptr_t i;
	for (i=0; i < 4; i++) {
		threadArray[i] = CreateThread(NULL, 0, (LPTHREAD_START_ROUTINE)perform_test, (void *)i, 0, NULL);
	}
	WaitForMultipleObjects(4, threadArray, TRUE, INFINITE);
#else
    pthread_t threads[4];
    intptr_t i;
    for (i=0; i < 4; i++) {
        int err = pthread_create(&threads[i], NULL, perform_test, (void *)i);
        if (err) {
            fprintf(stderr, "pthread_create() failed\n");
            exit(EXIT_FAILURE);
        }
    }
    for (i=0; i < 4; i++) {
        void *dummy;
        pthread_join(threads[i], &dummy);
    }
#endif
    return 0;
}
<|MERGE_RESOLUTION|>--- conflicted
+++ resolved
@@ -1,368 +1,330 @@
-#include "libdivide.h"
-#include <limits.h>
-#include <limits>
-#include <stdio.h>
-#include <stdlib.h>
-#include <time.h>
-#include <iostream>
-#include <typeinfo>
-#include <limits>
-#include <string.h>
-#include <string>
-
-#ifdef LIBDIVIDE_USE_SSE2
-#include <emmintrin.h>
-#endif
-
-
-#if defined(_WIN32) || defined(WIN32)
-/* Windows makes you do a lot to stop it from "helping" */
-#define NOMINMAX
-#define WIN32_LEAN_AND_MEAN 1
-#define VC_EXTRALEAN 1
-#include <windows.h>
-#define LIBDIVIDE_WINDOWS 1
-
-#else
-/* Linux or Mac OS X or other Unix */
-#include <pthread.h>
-#endif
-
-using namespace std;
-using namespace libdivide;
-
-#define SEED 2147483563
-
-class DivideTest_PRNG {
-public:
-    DivideTest_PRNG() : seed(SEED) { }
-        
-protected:
-    uint32_t seed;
-    uint32_t next_random(void) {
-        seed = seed * 1664525 + 1013904223U;
-        return seed;
-    }
-    
-};
-
-template<typename T>
-class DivideTest : private DivideTest_PRNG {
-
-private:
-    
-    std::string name;
-    
-    typedef std::numeric_limits<T> limits;
-    
-    uint32_t base_random(void) {
-        return this->next_random();
-    }
-
-    T random_denominator(void) {
-        T result;
-        if (sizeof(T) == 4) {
-            do {
-                result = base_random();
-            } while (result == 0);
-            return result;
-        }
-        else {
-            do {
-                uint32_t little = base_random(), big = base_random();
-                result = (T)(little + ((uint64_t)big << 32));
-            } while (result == 0);
-        }
-        return result;
-    }
-    
-    std::string testcase_name(int algo) const {
-        std::string result = this->name;
-        if (algo == BRANCHFREE) {
-            result += " (branchfree)";
-        }
-        return result;
-    }
-    
-    void test_unswitching(T, T, const divider<T, BRANCHFREE> &) {
-        // No unswitching in branchfree
-    }
-
-    void test_unswitching(T numer, T denom, const divider<T, BRANCHFULL> & the_divider) {
-        T expect = numer / denom;
-        T actual2 = -1;
-        switch (the_divider.get_algorithm()) {
-            case 0: actual2 = numer / unswitch<0>(the_divider); break;
-            case 1: actual2 = numer / unswitch<1>(the_divider); break;
-            case 2: actual2 = numer / unswitch<2>(the_divider); break;
-            case 3: actual2 = numer / unswitch<3>(the_divider); break;
-            case 4: actual2 = numer / unswitch<4>(the_divider); break;
-            default:
-                cout << "Unexpected algorithm" << the_divider.get_algorithm() << endl;
-                while (1) ;
-                break;
-        }
-        if (actual2 != expect) {
-            cout << "Unswitched failure for " << testcase_name(BRANCHFULL) << ": " <<  numer << " / " << denom << " expected " << expect << " actual " << actual2 <<  " algo " << the_divider.get_algorithm() << endl;
-        }
-    }
-    
-    template<int ALGO>
-    void test_one(T numer, T denom, const divider<T, ALGO> & the_divider) {
-        // Don't crash with INT_MIN / -1
-        if (limits::is_signed && numer == limits::min() && denom == T(-1)) {
-            return;
-        }
-        
-        T expect = numer / denom;
-        T actual1 = numer / the_divider;
-        if (actual1 != expect) {
-            cout << "Failure for " << testcase_name(ALGO) << ": " <<  numer << " / " << denom << " expected " << expect << " actual " << actual1 << endl;
-		}
-        test_unswitching(numer, denom, the_divider);
-    }
-    
-    template<int ALGO>
-    void test_four(const T *numers, T denom, const divider<T, ALGO> & the_divider) {
-		const size_t count = 16 / sizeof(T);
-#if LIBDIVIDE_VC
-		_declspec(align(16)) T results[count];
-#else
-		T __attribute__((aligned)) results[count];
-#endif
-<<<<<<< HEAD
-            __m128i resultVector = _mm_loadu_si128((const __m128i *)numers) / the_divider;
-            *(__m128i *)results = resultVector;
-            int i;
-            for (i=0; i < 4; i++) {
-                T numer = numers[i];
-                T actual = results[i];
-                T expect = numer / denom;
-                if (actual != expect) {
-                    cout << "Vector failure for " << testcase_name(ALGO) << ": " <<  numer << " / " << denom << " expected " << expect << " actual " << actual << endl;
-                }
-            }
-        }
-        else if (sizeof(T) == 8) {
-#if LIBDIVIDE_VC
-            _declspec(align(16)) T results[2];
-#else
-            T __attribute__ ((aligned)) results[2];
-#endif
-            __m128i resultVector = _mm_loadu_si128((const __m128i *)numers) / the_divider;
-            *(__m128i *)results = resultVector;
-            int i;
-            for (i=0; i < 2; i++) {
-                T numer = numers[i];
-                T actual = results[i];
-                T expect = numer / denom;
-                if (actual != expect) {
-                    cout << "Vector Failure for " << testcase_name(ALGO) << ": " <<  numer << " / " << denom << " expected " << expect << " actual " << actual << endl;
-                    while (1) ;
-		}
-                else {
-                    // cout << "Vector success for " << numer << " / " << denom << " = " << actual << endl;
-                }  
-            }
-        }
-=======
-		__m128i resultVector = _mm_loadu_si128((const __m128i *)numers) / the_divider;
-		*(__m128i *)results = resultVector;
-		size_t i;
-		for (i = 0; i < count; i++) {
-			T numer = numers[i];
-			T actual = results[i];
-			T expect = numer / denom;
-			if (actual != expect) {
-				cout << "Vector failure for " << (typeid(T).name()) << ": " << numer << " / " << denom << " expected " << expect << " actual " << actual << endl;
-				while (1);
-			}
-			else {
-				//cout << "Vector success for " << numer << " / " << denom << " = " << actual << " (" << i << ")" << endl;
-			}
-		}
->>>>>>> 3ce3e505
-    }
-    
-    template<int ALGO>
-    void test_many(T denom) {
-        // Don't try dividing by +/- 1 with branchfree
-        if (ALGO == BRANCHFREE && (denom == 1 || (limits::is_signed && denom == T(-1)))) {
-            return;
-        }
-
-        const divider<T, ALGO> the_divider = divider<T, ALGO>(denom);
-        T recovered = the_divider.recover_divisor(); 
-        if (recovered != denom) {
-            cout << "Failed to recover divisor for " << testcase_name(ALGO) << ": "<< denom << ", but got " << recovered << endl;
-        }
-        
-        size_t j;
-        for (j=0; j < 100000 / 4; j++) {
-            T numers[4] = {(T)this->next_random(), (T)this->next_random(), (T)this->next_random(), (T)this->next_random()};
-            test_one(numers[0], denom, the_divider);
-            test_one(numers[1], denom, the_divider);
-            test_one(numers[2], denom, the_divider);
-            test_one(numers[3], denom, the_divider);
-            test_four(numers, denom, the_divider);
-        }
-        const T min = limits::min(), max = limits::max();
-        const T wellKnownNumers[] = {0, max, max-1, max/2, max/2 - 1, min, min/2, min/4, 1, 2, 3, 4, 5, 6, 7, 8, 10, 36847, 50683, SHRT_MAX};
-        for (j=0; j < sizeof wellKnownNumers / sizeof *wellKnownNumers; j++) {
-            if (wellKnownNumers[j] == 0 && j != 0) continue;
-            test_one(wellKnownNumers[j], denom, the_divider);
-        }
-        T powerOf2Numer = (limits::max()>>1)+1;
-        while (powerOf2Numer != 0) {
-            test_one(powerOf2Numer, denom, the_divider);
-            powerOf2Numer /= 2;
-        }
-    }
-    
-public:
-    
-    DivideTest(const std::string &n) : name(n) { }
-    
-    void run(void) {
-        // Test small values
-        for (T denom = 1; denom < 257; denom++) {
-            // powers of 2 get tested later
-            if ((denom & (denom - 1)) == 0) continue;
-            test_many<BRANCHFULL>(denom);
-            test_many<BRANCHFREE>(denom);
-            if (limits::is_signed) {
-                test_many<BRANCHFULL>(-denom);
-                test_many<BRANCHFREE>(-denom);
-            }
-        }
-        
-        
-        /* Test key values */
-        const T keyValues[] = {T((1<<15)+1), T((1<<31)+1), T((1LL<<63)+1)};
-        for (size_t i=0; i < sizeof keyValues / sizeof *keyValues; i++) {
-            T denom = keyValues[i];
-            test_many<BRANCHFULL>(denom);
-            test_many<BRANCHFREE>(denom);
-            if (limits::is_signed) {
-                test_many<BRANCHFULL>(-denom);
-                test_many<BRANCHFREE>(-denom);
-            }
-        }
-        
-        // Test randomish values
-        for (unsigned i=0; i < 10000; i++) {
-            T denom = random_denominator();
-            test_many<BRANCHFULL>(denom);
-            test_many<BRANCHFREE>(denom);
-            //cout << typeid(T).name() << "\t\t" << i << " / " << 100000 << endl;
-        }
-        
-        /* Test powers of 2, both positive and negative. Careful to do no signed left shift of negative values. */
-        T posPowOf2 = (limits::max() >> 1) + 1;
-        while (posPowOf2 != 0) {
-            test_many<BRANCHFULL>(posPowOf2);
-            test_many<BRANCHFREE>(posPowOf2);
-            posPowOf2 /= 2;
-        }
-        T negPowOf2 = limits::min(); // may be 0 already
-        while (negPowOf2 != 0) {
-            test_many<BRANCHFULL>(negPowOf2);
-            test_many<BRANCHFREE>(negPowOf2);
-            negPowOf2 /= 2; // assumes truncation towards 0
-        }
-    }
-};
-
-static int sRunU32, sRunU64, sRunS32, sRunS64;
-
-static void *perform_test(void *ptr) {
-    intptr_t idx = (intptr_t)ptr;
-    switch (idx) {
-        case 0:
-        {
-            if (! sRunS32) break;
-            puts("Starting int32_t");
-            DivideTest<int32_t> dt("s32");
-            dt.run();
-        }
-            break;
-            
-        case 1:
-        {
-            if (! sRunU32) break;
-            puts("Starting uint32_t");
-            DivideTest<uint32_t> dt("u32");
-            dt.run();
-        }
-            break;
-            
-        case 2:
-        {
-            if (! sRunS64) break;
-            puts("Starting sint64_t");
-            DivideTest<int64_t> dt("s64");
-            dt.run();
-        }
-            break;
-            
-        case 3:
-        {
-            if (! sRunU64) break;
-            puts("Starting uint64_t");
-            DivideTest<uint64_t> dt("u64");
-            dt.run();
-        }
-            break;
-    }
-    return 0;
-}
-
-#if LIBDIVIDE_WINDOWS
-int wmain(int argc, char* argv[]) {
-#else
-int main(int argc, char* argv[]) {
-#endif
-    if (argc == 1) {
-        /* Test all */
-        sRunU32 = sRunU64 = sRunS32 = sRunS64 = 1;
-    }
-    else {
-        int i;
-        for (i=1; i < argc; i++) {
-            if (! strcmp(argv[i], "u32")) sRunU32 = 1;
-            else if (! strcmp(argv[i], "u64")) sRunU64 = 1;
-            else if (! strcmp(argv[i], "s32")) sRunS32 = 1;
-            else if (! strcmp(argv[i], "s64")) sRunS64 = 1;
-            else printf("Unknown test '%s'\n", argv[i]), exit(0);
-        }        
-    }
-
-/* We could use dispatch, but we prefer to use pthreads because dispatch won't run all four tests at once on a two core machine */
-#ifdef DISPATCH_API_VERSION
-    dispatch_apply(4, dispatch_get_global_queue(0, 0), ^(size_t x){
-        perform_test((void *)(intptr_t)x);
-    });
-#elif LIBDIVIDE_WINDOWS
-	HANDLE threadArray[4];
-	intptr_t i;
-	for (i=0; i < 4; i++) {
-		threadArray[i] = CreateThread(NULL, 0, (LPTHREAD_START_ROUTINE)perform_test, (void *)i, 0, NULL);
-	}
-	WaitForMultipleObjects(4, threadArray, TRUE, INFINITE);
-#else
-    pthread_t threads[4];
-    intptr_t i;
-    for (i=0; i < 4; i++) {
-        int err = pthread_create(&threads[i], NULL, perform_test, (void *)i);
-        if (err) {
-            fprintf(stderr, "pthread_create() failed\n");
-            exit(EXIT_FAILURE);
-        }
-    }
-    for (i=0; i < 4; i++) {
-        void *dummy;
-        pthread_join(threads[i], &dummy);
-    }
-#endif
-    return 0;
-}
+#include "libdivide.h"
+#include <limits.h>
+#include <limits>
+#include <stdio.h>
+#include <stdlib.h>
+#include <time.h>
+#include <iostream>
+#include <typeinfo>
+#include <limits>
+#include <string.h>
+#include <string>
+
+#ifdef LIBDIVIDE_USE_SSE2
+#include <emmintrin.h>
+#endif
+
+
+#if defined(_WIN32) || defined(WIN32)
+/* Windows makes you do a lot to stop it from "helping" */
+#define NOMINMAX
+#define WIN32_LEAN_AND_MEAN 1
+#define VC_EXTRALEAN 1
+#include <windows.h>
+#define LIBDIVIDE_WINDOWS 1
+
+#else
+/* Linux or Mac OS X or other Unix */
+#include <pthread.h>
+#endif
+
+using namespace std;
+using namespace libdivide;
+
+#define SEED 2147483563
+
+class DivideTest_PRNG {
+public:
+    DivideTest_PRNG() : seed(SEED) { }
+        
+protected:
+    uint32_t seed;
+    uint32_t next_random(void) {
+        seed = seed * 1664525 + 1013904223U;
+        return seed;
+    }
+    
+};
+
+template<typename T>
+class DivideTest : private DivideTest_PRNG {
+
+private:
+    
+    std::string name;
+    
+    typedef std::numeric_limits<T> limits;
+    
+    uint32_t base_random(void) {
+        return this->next_random();
+    }
+
+    T random_denominator(void) {
+        T result;
+        if (sizeof(T) == 4) {
+            do {
+                result = base_random();
+            } while (result == 0);
+            return result;
+        }
+        else {
+            do {
+                uint32_t little = base_random(), big = base_random();
+                result = (T)(little + ((uint64_t)big << 32));
+            } while (result == 0);
+        }
+        return result;
+    }
+    
+    std::string testcase_name(int algo) const {
+        std::string result = this->name;
+        if (algo == BRANCHFREE) {
+            result += " (branchfree)";
+        }
+        return result;
+    }
+    
+    void test_unswitching(T, T, const divider<T, BRANCHFREE> &) {
+        // No unswitching in branchfree
+    }
+
+    void test_unswitching(T numer, T denom, const divider<T, BRANCHFULL> & the_divider) {
+        T expect = numer / denom;
+        T actual2 = -1;
+        switch (the_divider.get_algorithm()) {
+            case 0: actual2 = numer / unswitch<0>(the_divider); break;
+            case 1: actual2 = numer / unswitch<1>(the_divider); break;
+            case 2: actual2 = numer / unswitch<2>(the_divider); break;
+            case 3: actual2 = numer / unswitch<3>(the_divider); break;
+            case 4: actual2 = numer / unswitch<4>(the_divider); break;
+            default:
+                cout << "Unexpected algorithm" << the_divider.get_algorithm() << endl;
+                while (1) ;
+                break;
+        }
+        if (actual2 != expect) {
+            cout << "Unswitched failure for " << testcase_name(BRANCHFULL) << ": " <<  numer << " / " << denom << " expected " << expect << " actual " << actual2 <<  " algo " << the_divider.get_algorithm() << endl;
+        }
+    }
+    
+    template<int ALGO>
+    void test_one(T numer, T denom, const divider<T, ALGO> & the_divider) {
+        // Don't crash with INT_MIN / -1
+        if (limits::is_signed && numer == limits::min() && denom == T(-1)) {
+            return;
+        }
+        
+        T expect = numer / denom;
+        T actual1 = numer / the_divider;
+        if (actual1 != expect) {
+            cout << "Failure for " << testcase_name(ALGO) << ": " <<  numer << " / " << denom << " expected " << expect << " actual " << actual1 << endl;
+		}
+        test_unswitching(numer, denom, the_divider);
+    }
+    
+    template<int ALGO>
+    void test_four(const T *numers, T denom, const divider<T, ALGO> & the_divider) {
+		const size_t count = 16 / sizeof(T);
+#if LIBDIVIDE_VC
+		_declspec(align(16)) T results[count];
+#else
+		T __attribute__((aligned)) results[count];
+#endif
+		__m128i resultVector = _mm_loadu_si128((const __m128i *)numers) / the_divider;
+		*(__m128i *)results = resultVector;
+		size_t i;
+		for (i = 0; i < count; i++) {
+			T numer = numers[i];
+			T actual = results[i];
+			T expect = numer / denom;
+			if (actual != expect) {
+                cout << "Vector failure for " << testcase_name(ALGO) << ": " <<  numer << " / " << denom << " expected " << expect << " actual " << actual << endl;
+			}
+			else {
+				//cout << "Vector success for " << numer << " / " << denom << " = " << actual << " (" << i << ")" << endl;
+			}
+		}
+    }
+    
+    template<int ALGO>
+    void test_many(T denom) {
+        // Don't try dividing by +/- 1 with branchfree
+        if (ALGO == BRANCHFREE && (denom == 1 || (limits::is_signed && denom == T(-1)))) {
+            return;
+        }
+
+        const divider<T, ALGO> the_divider = divider<T, ALGO>(denom);
+        T recovered = the_divider.recover_divisor(); 
+        if (recovered != denom) {
+            cout << "Failed to recover divisor for " << testcase_name(ALGO) << ": "<< denom << ", but got " << recovered << endl;
+        }
+        
+        size_t j;
+        for (j=0; j < 100000 / 4; j++) {
+            T numers[4] = {(T)this->next_random(), (T)this->next_random(), (T)this->next_random(), (T)this->next_random()};
+            test_one(numers[0], denom, the_divider);
+            test_one(numers[1], denom, the_divider);
+            test_one(numers[2], denom, the_divider);
+            test_one(numers[3], denom, the_divider);
+            test_four(numers, denom, the_divider);
+        }
+        const T min = limits::min(), max = limits::max();
+        const T wellKnownNumers[] = {0, max, max-1, max/2, max/2 - 1, min, min/2, min/4, 1, 2, 3, 4, 5, 6, 7, 8, 10, 36847, 50683, SHRT_MAX};
+        for (j=0; j < sizeof wellKnownNumers / sizeof *wellKnownNumers; j++) {
+            if (wellKnownNumers[j] == 0 && j != 0) continue;
+            test_one(wellKnownNumers[j], denom, the_divider);
+        }
+        T powerOf2Numer = (limits::max()>>1)+1;
+        while (powerOf2Numer != 0) {
+            test_one(powerOf2Numer, denom, the_divider);
+            powerOf2Numer /= 2;
+        }
+    }
+    
+public:
+    
+    DivideTest(const std::string &n) : name(n) { }
+    
+    void run(void) {
+        // Test small values
+        for (T denom = 1; denom < 257; denom++) {
+            // powers of 2 get tested later
+            if ((denom & (denom - 1)) == 0) continue;
+            test_many<BRANCHFULL>(denom);
+            test_many<BRANCHFREE>(denom);
+            if (limits::is_signed) {
+                test_many<BRANCHFULL>(-denom);
+                test_many<BRANCHFREE>(-denom);
+            }
+        }
+        
+        
+        /* Test key values */
+        const T keyValues[] = {T((1<<15)+1), T((1<<31)+1), T((1LL<<63)+1)};
+        for (size_t i=0; i < sizeof keyValues / sizeof *keyValues; i++) {
+            T denom = keyValues[i];
+            test_many<BRANCHFULL>(denom);
+            test_many<BRANCHFREE>(denom);
+            if (limits::is_signed) {
+                test_many<BRANCHFULL>(-denom);
+                test_many<BRANCHFREE>(-denom);
+            }
+        }
+        
+        // Test randomish values
+        for (unsigned i=0; i < 10000; i++) {
+            T denom = random_denominator();
+            test_many<BRANCHFULL>(denom);
+            test_many<BRANCHFREE>(denom);
+            //cout << typeid(T).name() << "\t\t" << i << " / " << 100000 << endl;
+        }
+        
+        /* Test powers of 2, both positive and negative. Careful to do no signed left shift of negative values. */
+        T posPowOf2 = (limits::max() >> 1) + 1;
+        while (posPowOf2 != 0) {
+            test_many<BRANCHFULL>(posPowOf2);
+            test_many<BRANCHFREE>(posPowOf2);
+            posPowOf2 /= 2;
+        }
+        T negPowOf2 = limits::min(); // may be 0 already
+        while (negPowOf2 != 0) {
+            test_many<BRANCHFULL>(negPowOf2);
+            test_many<BRANCHFREE>(negPowOf2);
+            negPowOf2 /= 2; // assumes truncation towards 0
+        }
+    }
+};
+
+static int sRunU32, sRunU64, sRunS32, sRunS64;
+
+static void *perform_test(void *ptr) {
+    intptr_t idx = (intptr_t)ptr;
+    switch (idx) {
+        case 0:
+        {
+            if (! sRunS32) break;
+            puts("Starting int32_t");
+            DivideTest<int32_t> dt("s32");
+            dt.run();
+        }
+            break;
+            
+        case 1:
+        {
+            if (! sRunU32) break;
+            puts("Starting uint32_t");
+            DivideTest<uint32_t> dt("u32");
+            dt.run();
+        }
+            break;
+            
+        case 2:
+        {
+            if (! sRunS64) break;
+            puts("Starting sint64_t");
+            DivideTest<int64_t> dt("s64");
+            dt.run();
+        }
+            break;
+            
+        case 3:
+        {
+            if (! sRunU64) break;
+            puts("Starting uint64_t");
+            DivideTest<uint64_t> dt("u64");
+            dt.run();
+        }
+            break;
+    }
+    return 0;
+}
+
+#if LIBDIVIDE_WINDOWS
+int wmain(int argc, char* argv[]) {
+#else
+int main(int argc, char* argv[]) {
+#endif
+    if (argc == 1) {
+        /* Test all */
+        sRunU32 = sRunU64 = sRunS32 = sRunS64 = 1;
+    }
+    else {
+        int i;
+        for (i=1; i < argc; i++) {
+            if (! strcmp(argv[i], "u32")) sRunU32 = 1;
+            else if (! strcmp(argv[i], "u64")) sRunU64 = 1;
+            else if (! strcmp(argv[i], "s32")) sRunS32 = 1;
+            else if (! strcmp(argv[i], "s64")) sRunS64 = 1;
+            else printf("Unknown test '%s'\n", argv[i]), exit(0);
+        }        
+    }
+
+/* We could use dispatch, but we prefer to use pthreads because dispatch won't run all four tests at once on a two core machine */
+#ifdef DISPATCH_API_VERSION
+    dispatch_apply(4, dispatch_get_global_queue(0, 0), ^(size_t x){
+        perform_test((void *)(intptr_t)x);
+    });
+#elif LIBDIVIDE_WINDOWS
+	HANDLE threadArray[4];
+	intptr_t i;
+	for (i=0; i < 4; i++) {
+		threadArray[i] = CreateThread(NULL, 0, (LPTHREAD_START_ROUTINE)perform_test, (void *)i, 0, NULL);
+	}
+	WaitForMultipleObjects(4, threadArray, TRUE, INFINITE);
+#else
+    pthread_t threads[4];
+    intptr_t i;
+    for (i=0; i < 4; i++) {
+        int err = pthread_create(&threads[i], NULL, perform_test, (void *)i);
+        if (err) {
+            fprintf(stderr, "pthread_create() failed\n");
+            exit(EXIT_FAILURE);
+        }
+    }
+    for (i=0; i < 4; i++) {
+        void *dummy;
+        pthread_join(threads[i], &dummy);
+    }
+#endif
+    return 0;
+}