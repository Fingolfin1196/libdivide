--- conflicted
+++ resolved
@@ -1,2003 +1,1995 @@
-// libdivide.h
-// Copyright 2010 - 2016 ridiculous_fish
-
-#if defined(_WIN32) || defined(WIN32)
-#define LIBDIVIDE_WINDOWS 1
-#endif
-
-#if defined(_MSC_VER)
-#define LIBDIVIDE_VC 1
-#endif
-
-#ifdef __cplusplus
-#include <cstdlib>
-#include <cstdio>
-#include <cassert>
-#else
-#include <stdlib.h>
-#include <stdio.h>
-#include <assert.h>
-#endif
-
-#if ! LIBDIVIDE_HAS_STDINT_TYPES && (! LIBDIVIDE_VC || _MSC_VER >= 1600)
-// Only Visual C++ 2010 and later include stdint.h
-#include <stdint.h>
-#define LIBDIVIDE_HAS_STDINT_TYPES 1
-#endif
-
-#if ! LIBDIVIDE_HAS_STDINT_TYPES
-typedef __int32 int32_t;
-typedef unsigned __int32 uint32_t;
-typedef __int64 int64_t;
-typedef unsigned __int64 uint64_t;
-typedef __int8 int8_t;
-typedef unsigned __int8 uint8_t;
-#endif
-
-#if LIBDIVIDE_USE_SSE2
-    #include <emmintrin.h>
-#endif
-
-#if LIBDIVIDE_VC
-    #include <intrin.h>
-#endif
-
-#ifndef __has_builtin
-#define __has_builtin(x) 0 // Compatibility with non-clang compilers.
-#endif
-
-#if defined(__SIZEOF_INT128__)
-#define HAS_INT128_T 1
-#endif
-
-#if defined(__x86_64__) || defined(_WIN64) || defined(_M_64)
-#define LIBDIVIDE_IS_X86_64 1
-#endif
-
-#if defined(__i386__)
-#define LIBDIVIDE_IS_i386 1
-#endif
-
-#if __GNUC__ || __clang__
-#define LIBDIVIDE_GCC_STYLE_ASM 1
-#endif
-
-#if LIBDIVIDE_ASSERTIONS_ON
-#define LIBDIVIDE_ASSERT(x) \
-    do { \
-        if (! (x)) { \
-            fprintf(stderr, "Assertion failure on line %ld: %s\n", (long)__LINE__, #x); \
-            exit(-1); \
-        } \
-    } while (0)
-#else
-#define LIBDIVIDE_ASSERT(x)
-#endif
-
-// libdivide may use the pmuldq (vector signed 32x32->64 mult instruction)
-// which is in SSE 4.1. However, signed multiplication can be emulated
-// efficiently with unsigned multiplication, and SSE 4.1 is currently rare, so
-// it is OK to not turn this on.
-#ifdef LIBDIVIDE_USE_SSE4_1
-#include <smmintrin.h>
-#endif
-
-// Silly defines to prevent Xcode indenting
-#define LIBDIVIDE_OPEN_BRACKET {
-#define LIBDIVIDE_CLOSE_BRACKET }
-
-#ifdef __cplusplus
-// We place libdivide within the libdivide namespace, and that goes in an
-// anonymous namespace so that the functions are only visible to files that
-// #include this header and don't get external linkage. At least that's the
-// theory.
-namespace LIBDIVIDE_OPEN_BRACKET
-namespace libdivide LIBDIVIDE_OPEN_BRACKET
-#endif
-
-// Explanation of "more" field: bit 6 is whether to use shift path. If we are
-// using the shift path, bit 7 is whether the divisor is negative in the signed
-// case; in the unsigned case it is 0. Bits 0-4 is shift value (for shift
-// path or mult path).  In 32 bit case, bit 5 is always 0. We use bit 7 as the
-// "negative divisor indicator" so that we can use sign extension to
-// efficiently go to a full-width -1.
-//
-// u32: [0-4] shift value
-//      [5] ignored
-//      [6] add indicator
-//      [7] shift path
-//
-// s32: [0-4] shift value
-//      [5] shift path
-//      [6] add indicator
-//      [7] indicates negative divisor
-//
-// u64: [0-5] shift value
-//      [6] add indicator
-//      [7] shift path
-//
-// s64: [0-5] shift value
-//      [6] add indicator
-//      [7] indicates negative divisor
-//      magic number of 0 indicates shift path (we ran out of bits!)
-//
-// In s32 and s64 branchfree modes, the magic number is negated according to
-// whether the divisor is negated. In branchfree strategy, it is not negated.
-
-enum {
-    LIBDIVIDE_32_SHIFT_MASK = 0x1F,
-    LIBDIVIDE_64_SHIFT_MASK = 0x3F,
-    LIBDIVIDE_ADD_MARKER = 0x40,
-    LIBDIVIDE_U32_SHIFT_PATH = 0x80,
-    LIBDIVIDE_U64_SHIFT_PATH = 0x80,
-    LIBDIVIDE_S32_SHIFT_PATH = 0x20,
-    LIBDIVIDE_NEGATIVE_DIVISOR = 0x80    
-};
-
-struct libdivide_u32_t {
-    uint32_t magic;
-    uint8_t more;
-};
-
-struct libdivide_s32_t {
-    int32_t magic;
-    uint8_t more;
-};
-
-struct libdivide_u64_t {
-    uint64_t magic;
-    uint8_t more;
-};    
-
-struct libdivide_s64_t {
-    int64_t magic;
-    uint8_t more;
-};
-
-struct libdivide_u32_branchfree_t {
-    uint32_t magic;
-    uint8_t more;
-};
-
-struct libdivide_s32_branchfree_t {
-    int32_t magic;
-    uint8_t more;
-};
-
-struct libdivide_u64_branchfree_t {
-    uint64_t magic;
-    uint8_t more;
-};
-
-struct libdivide_s64_branchfree_t {
-    int64_t magic;
-    uint8_t more;
-};
-
-#ifndef LIBDIVIDE_API
-    #ifdef __cplusplus
-        // In C++, we don't want our public functions to be static, because
-        // they are arguments to templates and static functions can't do that.
-        // They get internal linkage through virtue of the anonymous namespace.
-        // In C, they should be static.
-        #define LIBDIVIDE_API
-    #else
-        #define LIBDIVIDE_API static inline
-    #endif
-#endif
-
-LIBDIVIDE_API struct libdivide_s32_t libdivide_s32_gen(int32_t y);
-LIBDIVIDE_API struct libdivide_u32_t libdivide_u32_gen(uint32_t y);
-LIBDIVIDE_API struct libdivide_s64_t libdivide_s64_gen(int64_t y);
-LIBDIVIDE_API struct libdivide_u64_t libdivide_u64_gen(uint64_t y);
-
-LIBDIVIDE_API struct libdivide_s32_branchfree_t libdivide_s32_branchfree_gen(int32_t y);
-LIBDIVIDE_API struct libdivide_u32_branchfree_t libdivide_u32_branchfree_gen(uint32_t y);
-LIBDIVIDE_API struct libdivide_s64_branchfree_t libdivide_s64_branchfree_gen(int64_t y);
-LIBDIVIDE_API struct libdivide_u64_branchfree_t libdivide_u64_branchfree_gen(uint64_t y);
-    
-LIBDIVIDE_API int32_t  libdivide_s32_do(int32_t numer, const struct libdivide_s32_t *denom);
-LIBDIVIDE_API uint32_t libdivide_u32_do(uint32_t numer, const struct libdivide_u32_t *denom);
-LIBDIVIDE_API int64_t  libdivide_s64_do(int64_t numer, const struct libdivide_s64_t *denom);
-LIBDIVIDE_API uint64_t libdivide_u64_do(uint64_t y, const struct libdivide_u64_t *denom);
-
-LIBDIVIDE_API int32_t  libdivide_s32_branchfree_do(int32_t numer, const struct libdivide_s32_branchfree_t *denom);
-LIBDIVIDE_API uint32_t libdivide_u32_branchfree_do(uint32_t numer, const struct libdivide_u32_branchfree_t *denom);
-LIBDIVIDE_API int64_t  libdivide_s64_branchfree_do(int64_t numer, const struct libdivide_s64_branchfree_t *denom);
-LIBDIVIDE_API uint64_t libdivide_u64_branchfree_do(uint64_t y, const struct libdivide_u64_branchfree_t *denom);
-    
-LIBDIVIDE_API int32_t  libdivide_s32_recover(const struct libdivide_s32_t *denom);
-LIBDIVIDE_API uint32_t libdivide_u32_recover(const struct libdivide_u32_t *denom);
-LIBDIVIDE_API int64_t  libdivide_s64_recover(const struct libdivide_s64_t *denom);
-LIBDIVIDE_API uint64_t libdivide_u64_recover(const struct libdivide_u64_t *denom);
-
-LIBDIVIDE_API int32_t  libdivide_s32_branchfree_recover(const struct libdivide_s32_branchfree_t *denom);
-LIBDIVIDE_API uint32_t libdivide_u32_branchfree_recover(const struct libdivide_u32_branchfree_t *denom);
-LIBDIVIDE_API int64_t  libdivide_s64_branchfree_recover(const struct libdivide_s64_branchfree_t *denom);
-LIBDIVIDE_API uint64_t libdivide_u64_branchfree_recover(const struct libdivide_u64_branchfree_t *denom);
-
-LIBDIVIDE_API int libdivide_u32_get_algorithm(const struct libdivide_u32_t *denom);
-LIBDIVIDE_API uint32_t libdivide_u32_do_alg0(uint32_t numer, const struct libdivide_u32_t *denom);
-LIBDIVIDE_API uint32_t libdivide_u32_do_alg1(uint32_t numer, const struct libdivide_u32_t *denom);
-LIBDIVIDE_API uint32_t libdivide_u32_do_alg2(uint32_t numer, const struct libdivide_u32_t *denom);
- 
-LIBDIVIDE_API int libdivide_u64_get_algorithm(const struct libdivide_u64_t *denom);
-LIBDIVIDE_API uint64_t libdivide_u64_do_alg0(uint64_t numer, const struct libdivide_u64_t *denom);
-LIBDIVIDE_API uint64_t libdivide_u64_do_alg1(uint64_t numer, const struct libdivide_u64_t *denom);
-LIBDIVIDE_API uint64_t libdivide_u64_do_alg2(uint64_t numer, const struct libdivide_u64_t *denom);
- 
-LIBDIVIDE_API int libdivide_s32_get_algorithm(const struct libdivide_s32_t *denom);
-LIBDIVIDE_API int32_t libdivide_s32_do_alg0(int32_t numer, const struct libdivide_s32_t *denom);
-LIBDIVIDE_API int32_t libdivide_s32_do_alg1(int32_t numer, const struct libdivide_s32_t *denom);
-LIBDIVIDE_API int32_t libdivide_s32_do_alg2(int32_t numer, const struct libdivide_s32_t *denom);
-LIBDIVIDE_API int32_t libdivide_s32_do_alg3(int32_t numer, const struct libdivide_s32_t *denom);
-LIBDIVIDE_API int32_t libdivide_s32_do_alg4(int32_t numer, const struct libdivide_s32_t *denom);
- 
-LIBDIVIDE_API int libdivide_s64_get_algorithm(const struct libdivide_s64_t *denom);
-LIBDIVIDE_API int64_t libdivide_s64_do_alg0(int64_t numer, const struct libdivide_s64_t *denom);
-LIBDIVIDE_API int64_t libdivide_s64_do_alg1(int64_t numer, const struct libdivide_s64_t *denom);
-LIBDIVIDE_API int64_t libdivide_s64_do_alg2(int64_t numer, const struct libdivide_s64_t *denom);
-LIBDIVIDE_API int64_t libdivide_s64_do_alg3(int64_t numer, const struct libdivide_s64_t *denom);
-LIBDIVIDE_API int64_t libdivide_s64_do_alg4(int64_t numer, const struct libdivide_s64_t *denom);
-
-#if LIBDIVIDE_USE_SSE2
-LIBDIVIDE_API __m128i libdivide_u32_do_vector(__m128i numers, const struct libdivide_u32_t * denom);
-LIBDIVIDE_API __m128i libdivide_s32_do_vector(__m128i numers, const struct libdivide_s32_t * denom);
-LIBDIVIDE_API __m128i libdivide_u64_do_vector(__m128i numers, const struct libdivide_u64_t * denom);
-LIBDIVIDE_API __m128i libdivide_s64_do_vector(__m128i numers, const struct libdivide_s64_t * denom);
-
-LIBDIVIDE_API __m128i libdivide_u32_do_vector_alg0(__m128i numers, const struct libdivide_u32_t * denom);
-LIBDIVIDE_API __m128i libdivide_u32_do_vector_alg1(__m128i numers, const struct libdivide_u32_t * denom);
-LIBDIVIDE_API __m128i libdivide_u32_do_vector_alg2(__m128i numers, const struct libdivide_u32_t * denom);
-
-LIBDIVIDE_API __m128i libdivide_s32_do_vector_alg0(__m128i numers, const struct libdivide_s32_t * denom);
-LIBDIVIDE_API __m128i libdivide_s32_do_vector_alg1(__m128i numers, const struct libdivide_s32_t * denom);
-LIBDIVIDE_API __m128i libdivide_s32_do_vector_alg2(__m128i numers, const struct libdivide_s32_t * denom);
-LIBDIVIDE_API __m128i libdivide_s32_do_vector_alg3(__m128i numers, const struct libdivide_s32_t * denom);
-LIBDIVIDE_API __m128i libdivide_s32_do_vector_alg4(__m128i numers, const struct libdivide_s32_t * denom);
-
-LIBDIVIDE_API __m128i libdivide_u64_do_vector_alg0(__m128i numers, const struct libdivide_u64_t * denom);
-LIBDIVIDE_API __m128i libdivide_u64_do_vector_alg1(__m128i numers, const struct libdivide_u64_t * denom);
-LIBDIVIDE_API __m128i libdivide_u64_do_vector_alg2(__m128i numers, const struct libdivide_u64_t * denom);
-
-LIBDIVIDE_API __m128i libdivide_s64_do_vector_alg0(__m128i numers, const struct libdivide_s64_t * denom);
-LIBDIVIDE_API __m128i libdivide_s64_do_vector_alg1(__m128i numers, const struct libdivide_s64_t * denom);
-LIBDIVIDE_API __m128i libdivide_s64_do_vector_alg2(__m128i numers, const struct libdivide_s64_t * denom);
-LIBDIVIDE_API __m128i libdivide_s64_do_vector_alg3(__m128i numers, const struct libdivide_s64_t * denom);
-LIBDIVIDE_API __m128i libdivide_s64_do_vector_alg4(__m128i numers, const struct libdivide_s64_t * denom);
-
-LIBDIVIDE_API __m128i libdivide_u32_branchfree_do_vector(__m128i numers, const struct libdivide_u32_branchfree_t * denom);
-LIBDIVIDE_API __m128i libdivide_s32_branchfree_do_vector(__m128i numers, const struct libdivide_s32_branchfree_t * denom);
-LIBDIVIDE_API __m128i libdivide_u64_branchfree_do_vector(__m128i numers, const struct libdivide_u64_branchfree_t * denom);
-LIBDIVIDE_API __m128i libdivide_s64_branchfree_do_vector(__m128i numers, const struct libdivide_s64_branchfree_t * denom);
-
-#endif
-
-//////// Internal Utility Functions
-
-enum libdivide_internal_strategy_t {
-    libdivide_strat_default,
-    libdivide_strat_branchfree,
-    libdivide_strat_specialized
-};
-
-enum libdivide_internal_salgo_t {
-    libdivide_salgo_shift_positive,
-    libdivide_salgo_shift_negative,
-    libdivide_salgo_add_positive,
-    libdivide_salgo_add_negative,
-    libdivide_salgo_noadd
-};
- 
-static inline uint32_t libdivide__mullhi_u32(uint32_t x, uint32_t y) {
-    uint64_t xl = x, yl = y;
-    uint64_t rl = xl * yl;
-    return (uint32_t)(rl >> 32);
-}
- 
-static uint64_t libdivide__mullhi_u64(uint64_t x, uint64_t y) {
-#if HAS_INT128_T
-    __uint128_t xl = x, yl = y;
-    __uint128_t rl = xl * yl;
-    return (uint64_t)(rl >> 64);
-#else
-    // full 128 bits are x0 * y0 + (x0 * y1 << 32) + (x1 * y0 << 32) + (x1 * y1 << 64)
-    const uint32_t mask = 0xFFFFFFFF;
-    const uint32_t x0 = (uint32_t)(x & mask), x1 = (uint32_t)(x >> 32);
-    const uint32_t y0 = (uint32_t)(y & mask), y1 = (uint32_t)(y >> 32);
-    const uint32_t x0y0_hi = libdivide__mullhi_u32(x0, y0);
-    const uint64_t x0y1 = x0 * (uint64_t)y1;
-    const uint64_t x1y0 = x1 * (uint64_t)y0;
-    const uint64_t x1y1 = x1 * (uint64_t)y1;
-    
-    uint64_t temp = x1y0 + x0y0_hi;
-    uint64_t temp_lo = temp & mask, temp_hi = temp >> 32;
-    return x1y1 + temp_hi + ((temp_lo + x0y1) >> 32);
-#endif
-}
- 
-static inline int64_t libdivide__mullhi_s64(int64_t x, int64_t y) {
-#if HAS_INT128_T
-    __int128_t xl = x, yl = y;
-    __int128_t rl = xl * yl;
-    return (int64_t)(rl >> 64);    
-#else
-    // full 128 bits are x0 * y0 + (x0 * y1 << 32) + (x1 * y0 << 32) + (x1 * y1 << 64)
-    const uint32_t mask = 0xFFFFFFFF;
-    const uint32_t x0 = (uint32_t)(x & mask), y0 = (uint32_t)(y & mask);
-    const int32_t x1 = (int32_t)(x >> 32), y1 = (int32_t)(y >> 32);
-    const uint32_t x0y0_hi = libdivide__mullhi_u32(x0, y0);
-    const int64_t t = x1*(int64_t)y0 + x0y0_hi;
-    const int64_t w1 = x0*(int64_t)y1 + (t & mask);
-    return x1*(int64_t)y1 + (t >> 32) + (w1 >> 32);
-#endif
-}
-    
-#if LIBDIVIDE_USE_SSE2
-
-static inline __m128i libdivide__u64_to_m128(uint64_t x) {
-#if LIBDIVIDE_VC && ! _WIN64
-    // 64 bit windows doesn't seem to have an implementation of any of these
-    // load intrinsics, and 32 bit Visual C++ crashes
-    _declspec(align(16)) uint64_t temp[2] = {x, x};
-    return _mm_load_si128((const __m128i*)temp);
-#elif defined(__ICC)
-    uint64_t __attribute__((aligned(16))) temp[2] = {x,x};
-    return _mm_load_si128((const __m128i*)temp);
-#elif __clang__
-    // clang does not provide this intrinsic either
-    return (__m128i){x, x};
-#else
-    // everyone else gets it right
-    return _mm_set1_epi64x(x);
-#endif
-}
-
-static inline __m128i libdivide_get_FFFFFFFF00000000(void) {
-    // returns the same as _mm_set1_epi64(0xFFFFFFFF00000000ULL)
-    // without touching memory.
-    __m128i result = _mm_set1_epi8(-1); // optimizes to pcmpeqd on OS X
-    return _mm_slli_epi64(result, 32);
-}
-    
-static inline __m128i libdivide_get_00000000FFFFFFFF(void) {
-    // returns the same as _mm_set1_epi64(0x00000000FFFFFFFFULL)
-    // without touching memory.
-    __m128i result = _mm_set1_epi8(-1); // optimizes to pcmpeqd on OS X
-    result = _mm_srli_epi64(result, 32);
-    return result;
-}
-
-static inline __m128i libdivide_s64_signbits(__m128i v) {
-    // we want to compute v >> 63, that is, _mm_srai_epi64(v, 63). But there
-    // is no 64 bit shift right arithmetic instruction in SSE2. So we have to
-    // fake it by first duplicating the high 32 bit values, and then using a 32
-    // bit shift. Another option would be to use _mm_srli_epi64(v, 63) and
-    // then subtract that from 0, but that approach appears to be substantially
-    // slower for unknown reasons
-    __m128i hiBitsDuped = _mm_shuffle_epi32(v, _MM_SHUFFLE(3, 3, 1, 1));
-    __m128i signBits = _mm_srai_epi32(hiBitsDuped, 31);
-    return signBits;
-}
-
-// Returns an __m128i whose low 32 bits are equal to amt and has zero elsewhere.
-static inline __m128i libdivide_u32_to_m128i(uint32_t amt) {
-    return _mm_set_epi32(0, 0, 0, amt);
-}
-    
-static inline __m128i libdivide_s64_shift_right_vector(__m128i v, int amt) {
-    // implementation of _mm_sra_epi64.  Here we have two 64 bit values which
-    // are shifted right to logically become (64 - amt) values, and are then
-    // sign extended from a (64 - amt) bit number.
-    const int b = 64 - amt;
-    __m128i m = libdivide__u64_to_m128(1ULL << (b - 1));
-    __m128i x = _mm_srl_epi64(v, libdivide_u32_to_m128i(amt));
-    __m128i result = _mm_sub_epi64(_mm_xor_si128(x, m), m); // result = x^m - m
-    return result;
-}
-
-// Here, b is assumed to contain one 32 bit value repeated four times. If it
-// did not, the function would not work.
-static inline __m128i libdivide__mullhi_u32_flat_vector(__m128i a, __m128i b) {
-    __m128i hi_product_0Z2Z = _mm_srli_epi64(_mm_mul_epu32(a, b), 32);
-    __m128i a1X3X = _mm_srli_epi64(a, 32);
-    __m128i hi_product_Z1Z3 = _mm_and_si128(_mm_mul_epu32(a1X3X, b), libdivide_get_FFFFFFFF00000000());
-    return _mm_or_si128(hi_product_0Z2Z, hi_product_Z1Z3); // = hi_product_0123
-}
-
-// Here, y is assumed to contain one 64 bit value repeated twice.
-static inline __m128i libdivide_mullhi_u64_flat_vector(__m128i x, __m128i y) {
-    // full 128 bits are x0 * y0 + (x0 * y1 << 32) + (x1 * y0 << 32) + (x1 * y1 << 64)
-    const __m128i mask = libdivide_get_00000000FFFFFFFF();
-    // x0 is low half of 2 64 bit values, x1 is high half in low slots
-    const __m128i x0 = _mm_and_si128(x, mask), x1 = _mm_srli_epi64(x, 32);
-    const __m128i y0 = _mm_and_si128(y, mask), y1 = _mm_srli_epi64(y, 32);
-    // x0 happens to have the low half of the two 64 bit values in 32 bit slots
-    // 0 and 2, so _mm_mul_epu32 computes their full product, and then we shift
-    // right by 32 to get just the high values
-    const __m128i x0y0_hi = _mm_srli_epi64(_mm_mul_epu32(x0, y0), 32);
-    const __m128i x0y1 = _mm_mul_epu32(x0, y1);
-    const __m128i x1y0 = _mm_mul_epu32(x1, y0);
-    const __m128i x1y1 = _mm_mul_epu32(x1, y1);
-    
-    const __m128i temp = _mm_add_epi64(x1y0, x0y0_hi);
-    __m128i temp_lo = _mm_and_si128(temp, mask), temp_hi = _mm_srli_epi64(temp, 32);
-    temp_lo = _mm_srli_epi64(_mm_add_epi64(temp_lo, x0y1), 32);
-    temp_hi = _mm_add_epi64(x1y1, temp_hi);
-    
-    return _mm_add_epi64(temp_lo, temp_hi);
-}
-
-// y is one 64 bit value repeated twice
-static inline __m128i libdivide_mullhi_s64_flat_vector(__m128i x, __m128i y) {
-    __m128i p = libdivide_mullhi_u64_flat_vector(x, y);
-    __m128i t1 = _mm_and_si128(libdivide_s64_signbits(x), y);
-    p = _mm_sub_epi64(p, t1);
-    __m128i t2 = _mm_and_si128(libdivide_s64_signbits(y), x);
-    p = _mm_sub_epi64(p, t2);
-    return p;
-}
-    
-#ifdef LIBDIVIDE_USE_SSE4_1
-    
-// b is one 32 bit value repeated four times.
-static inline __m128i libdivide_mullhi_s32_flat_vector(__m128i a, __m128i b) {
-    __m128i hi_product_0Z2Z = _mm_srli_epi64(_mm_mul_epi32(a, b), 32);
-    __m128i a1X3X = _mm_srli_epi64(a, 32);
-    __m128i hi_product_Z1Z3 = _mm_and_si128(_mm_mul_epi32(a1X3X, b), libdivide_get_FFFFFFFF00000000());
-    return _mm_or_si128(hi_product_0Z2Z, hi_product_Z1Z3); // = hi_product_0123
-}
-    
-#else
-
-// SSE2 does not have a signed multiplication instruction, but we can convert
-// unsigned to signed pretty efficiently. Again, b is just a 32 bit value
-// repeated four times.
-static inline __m128i libdivide_mullhi_s32_flat_vector(__m128i a, __m128i b) {
-    __m128i p = libdivide__mullhi_u32_flat_vector(a, b);
-    __m128i t1 = _mm_and_si128(_mm_srai_epi32(a, 31), b); // t1 = (a >> 31) & y, arithmetic shift
-    __m128i t2 = _mm_and_si128(_mm_srai_epi32(b, 31), a);
-    p = _mm_sub_epi32(p, t1);
-    p = _mm_sub_epi32(p, t2);
-    return p;
-}
-#endif
-#endif
- 
-static inline int32_t libdivide__count_trailing_zeros32(uint32_t val) {
-#if __GNUC__ || __has_builtin(__builtin_ctz)
-    // Fast way to count trailing zeros
-    return __builtin_ctz(val);
-#elif LIBDIVIDE_VC
-    unsigned long result;
-    if (_BitScanForward(&result, val)) {
-        return result;
-    }
-    return 0;
-#else
-    // Dorky way to count trailing zeros. Note that this hangs for val = 0!
-    int32_t result = 0;
-    // Set v's trailing 0s to 1s and zero rest
-    val = (val ^ (val - 1)) >> 1;
-    while (val) {
-        val >>= 1;
-        result++;
-    }
-    return result;
-#endif
-}
- 
-static inline int32_t libdivide__count_trailing_zeros64(uint64_t val) {
-#if __LP64__ && (__GNUC__ || __has_builtin(__builtin_ctzll))
-    // Fast way to count trailing zeros.
-    // Note that we disable this in 32 bit because gcc does something horrible,
-    // it calls through to a dynamically bound function.
-    return __builtin_ctzll(val);
-#elif LIBDIVIDE_VC && _WIN64
-    unsigned long result;
-    if (_BitScanForward64(&result, val)) {
-            return result;
-    }
-    return 0;
-#else
-    // Pretty good way to count trailing zeros.
-    // Note that this hangs for val = 0!
-    uint32_t lo = val & 0xFFFFFFFF;
-    if (lo != 0) return libdivide__count_trailing_zeros32(lo);
-    return 32 + libdivide__count_trailing_zeros32(val >> 32);
-#endif
-}
- 
-static inline int32_t libdivide__count_leading_zeros32(uint32_t val) {
-#if __GNUC__ || __has_builtin(__builtin_clzll)
-    // Fast way to count leading zeros
-    return __builtin_clz(val);    
-#elif LIBDIVIDE_VC
-    unsigned long result;
-    if (_BitScanReverse(&result, val)) {
-        return 31 - result;
-    }
-    return 0;
-#else
-    // Dorky way to count leading zeros.
-    // Note that this hangs for val = 0!
-    int32_t result = 0;
-    while (! (val & (1U << 31))) {
-        val <<= 1;
-        result++;
-    }
-    return result;    
-#endif
-}
-    
-static inline int32_t libdivide__count_leading_zeros64(uint64_t val) {
-#if __GNUC__ || __has_builtin(__builtin_clzll)
-    // Fast way to count leading zeros
-    return __builtin_clzll(val);
-#elif LIBDIVIDE_VC && _WIN64
-    unsigned long result;
-    if (_BitScanReverse64(&result, val)) {
-        return 63 - result;
-    }
-    return 0;
-#else
-    // Dorky way to count leading zeros.
-    // Note that this hangs for val = 0!
-    int32_t result = 0;
-    while (! (val & (1ULL << 63))) {
-        val <<= 1;
-        result++;
-    }
-    return result;
-#endif
-}
-
-// libdivide_64_div_32_to_32: divides a 64 bit uint {u1, u0} by a 32 bit
-// uint {v}. The result must fit in 32 bits.
-// Returns the quotient directly and the remainder in *r
-#if (LIBDIVIDE_IS_i386 || LIBDIVIDE_IS_X86_64) && LIBDIVIDE_GCC_STYLE_ASM
-static uint32_t libdivide_64_div_32_to_32(uint32_t u1, uint32_t u0, uint32_t v, uint32_t *r) {
-    uint32_t result;
-    __asm__("divl %[v]"
-            : "=a"(result), "=d"(*r)
-            : [v] "r"(v), "a"(u0), "d"(u1)
-            );
-    return result;
-}
-#else
-static uint32_t libdivide_64_div_32_to_32(uint32_t u1, uint32_t u0, uint32_t v, uint32_t *r) {
-    uint64_t n = (((uint64_t)u1) << 32) | u0;
-    uint32_t result = (uint32_t)(n / v);
-    *r = (uint32_t)(n - result * (uint64_t)v);
-    return result;
-}
-#endif
-    
-#if LIBDIVIDE_IS_X86_64 && LIBDIVIDE_GCC_STYLE_ASM
-static uint64_t libdivide_128_div_64_to_64(uint64_t u1, uint64_t u0, uint64_t v, uint64_t *r) {
-    // u0 -> rax
-    // u1 -> rdx
-    // divq
-    uint64_t result;
-    __asm__("divq %[v]"
-            : "=a"(result), "=d"(*r)
-            : [v] "r"(v), "a"(u0), "d"(u1)
-            );
-    return result;
-
-}
-#else
-
-// Code taken from Hacker's Delight:
-// http://www.hackersdelight.org/HDcode/divlu.c.
-// License permits inclusion here per:
-// http://www.hackersdelight.org/permissions.htm
-
-static uint64_t libdivide_128_div_64_to_64(uint64_t u1, uint64_t u0, uint64_t v, uint64_t *r) {    
-    const uint64_t b = (1ULL << 32); // Number base (16 bits).
-    uint64_t un1, un0,  // Norm. dividend LSD's.
-    vn1, vn0,           // Norm. divisor digits.
-    q1, q0,             // Quotient digits.
-    un64, un21, un10,   // Dividend digit pairs.
-    rhat;               // A remainder.
-    int s;              // Shift amount for norm.
-    
-    if (u1 >= v) {                  // If overflow, set rem.
-        if (r != NULL)              // to an impossible value,
-            *r = (uint64_t) -1;    // and return the largest
-        return (uint64_t) -1;      // possible quotient.
-    }
-
-    // count leading zeros
-    s = libdivide__count_leading_zeros64(v); // 0 <= s <= 63.
-    if (s > 0) {
-        v = v << s;         // Normalize divisor.
-        un64 = (u1 << s) | ((u0 >> (64 - s)) & (-s >> 31));
-        un10 = u0 << s;     // Shift dividend left.
-    } else {
-        // Avoid undefined behavior.
-        un64 = u1 | u0;
-        un10 = u0;
-    }
-
-    vn1 = v >> 32;            // Break divisor up into
-    vn0 = v & 0xFFFFFFFF;     // two 32-bit digits.
-
-    un1 = un10 >> 32;         // Break right half of
-    un0 = un10 & 0xFFFFFFFF;  // dividend into two digits.
-
-    q1 = un64/vn1;            // Compute the first
-    rhat = un64 - q1*vn1;     // quotient digit, q1.
-again1:
-    if (q1 >= b || q1*vn0 > b*rhat + un1) {
-        q1 = q1 - 1;
-        rhat = rhat + vn1;
-        if (rhat < b) goto again1;
-    }
-
-    un21 = un64*b + un1 - q1*v;  // Multiply and subtract.
-
-    q0 = un21/vn1;            // Compute the second
-    rhat = un21 - q0*vn1;     // quotient digit, q0.
-again2:
-    if (q0 >= b || q0*vn0 > b*rhat + un0) {
-        q0 = q0 - 1;
-        rhat = rhat + vn1;
-        if (rhat < b) goto again2;
-    }
-
-    if (r != NULL)                          // If remainder is wanted,
-        *r = (un21*b + un0 - q0*v) >> s;    // return it.
-    return q1*b + q0;
-}
-#endif
-
-// Bitshift a u128 in place, left (signed_shift > 0) or right (signed_shift < 0)
-static inline void libdivide_u128_shift(uint64_t *u1, uint64_t *u0, int32_t signed_shift)
-{
-    if (signed_shift > 0) {
-        uint32_t shift = signed_shift;
-        *u1 <<= shift;
-        *u1 |= *u0 >> (64 - shift);
-        *u0 <<= shift;
-    } else {
-        uint32_t shift = -signed_shift;
-        *u0 >>= shift;
-        *u0 |= *u1 << (64 - shift);
-        *u1 >>= shift;
-    }
-}
-    
-// Computes a 128 / 128 -> 64 bit division, with a 128 bit remainder.
-static uint64_t libdivide_128_div_128_to_64(uint64_t u_hi, uint64_t u_lo, uint64_t v_hi, uint64_t v_lo, uint64_t *r_hi, uint64_t *r_lo) {
-#if HAS_INT128_T
-    __uint128_t ufull = u_hi;
-    ufull = (ufull << 64) | u_lo;
-    __uint128_t vfull = v_hi;
-    vfull = (vfull << 64) | v_lo;
-    __uint128_t remainder = ufull % vfull;
-    *r_lo = (uint64_t)remainder;
-    *r_hi = (uint64_t)(remainder >> 64);
-    return (uint64_t)(ufull / vfull);
-#else
-    // Adapted from "Unsigned Doubleword Division" in Hacker's Delight
-    // We want to compute u / v
-    typedef struct { uint64_t hi; uint64_t lo; } u128_t;
-    u128_t u = {u_hi, u_lo};
-    u128_t v = {v_hi, v_lo};
-    if (v.hi == 0) {
-        // divisor v is a 64 bit value, so we just need one 128/64 division
-        // Note that we are simpler than Hacker's Delight here, because we know
-        // the quotient fits in 64 bits whereas Hacker's Delight demands a full
-        // 128 bit quotient
-        *r_hi = 0;
-        return libdivide_128_div_64_to_64(u.hi, u.lo, v.lo, r_lo);
-    }
-    // Here v >= 2**64
-    // We know that v.hi != 0, so count leading zeros is OK
-    // We have 0 <= n <= 63
-    uint32_t n = libdivide__count_leading_zeros64(v.hi);
-    
-    // Normalize the divisor so its MSB is 1
-    u128_t v1t = v;
-    libdivide_u128_shift(&v1t.hi, &v1t.lo, n);
-    uint64_t v1 = v1t.hi; // i.e. v1 = v1t >> 64
-    
-    // To ensure no overflow
-    u128_t u1 = u;
-    libdivide_u128_shift(&u1.hi, &u1.lo, -1);
-    
-    // Get quotient from divide unsigned insn.
-    uint64_t rem_ignored;
-    uint64_t q1 = libdivide_128_div_64_to_64(u1.hi, u1.lo, v1, &rem_ignored);
-    
-    // Undo normalization and division of u by 2.
-    u128_t q0 = {0, q1};
-    libdivide_u128_shift(&q0.hi, &q0.lo, n);
-    libdivide_u128_shift(&q0.hi, &q0.lo, -63);
-    
-    // Make q0 correct or too small by 1
-    // Equivalent to `if (q0 != 0) q0 = q0 - 1;`
-    if (q0.hi != 0 || q0.lo != 0) {
-        q0.hi -= (q0.lo == 0); // borrow
-        q0.lo -= 1;
-    }
-    
-    // Now q0 is correct.
-    // Compute q0 * v as q0v
-    // = (q0.hi<<64 + q0.lo) * (v.hi<<64 + v.lo)
-    // = (q0.hi*v.hi<<128 + q0.hi*v.lo<<64 + q0.lo*v.hi<<64 + q0.lo*v.lo)
-    // Each term is 128 bit
-    // High half of full product (upper 128 bits!) are dropped
-    u128_t q0v = {0, 0};
-    q0v.hi = q0.hi*v.lo + q0.lo*v.hi + libdivide__mullhi_u64(q0.lo, v.lo);
-    q0v.lo = q0.lo*v.lo;
-    
-    // Compute u - q0v as u_q0v
-    // This is the remainder
-    u128_t u_q0v = u;
-    u_q0v.hi -= q0v.hi + (u.lo < q0v.lo); // second term is borrow
-    u_q0v.lo -= q0v.lo;
-    
-    // Check if u_q0v >= v
-    // This checks if our remainder is larger than the divisor
-    if ((u_q0v.hi > v.hi) || (u_q0v.hi == v.hi && u_q0v.lo >= v.lo)) {
-        // Increment q0
-        q0.lo += 1;
-        q0.hi += (q0.lo == 0); // carry
-        
-        // Subtract v from remainder
-        u_q0v.hi -= v.hi + (u_q0v.lo < v.lo);
-        u_q0v.lo -= v.lo;
-    }
-        
-    *r_hi = u_q0v.hi;
-    *r_lo = u_q0v.lo;
-    
-    LIBDIVIDE_ASSERT(q0.hi == 0);
-    return q0.lo;
-#endif
-}
-
-#ifndef LIBDIVIDE_HEADER_ONLY
-  
-////////// UINT32
-
-static inline struct libdivide_u32_t libdivide_internal_u32_gen(uint32_t d, int branchfree) {
-    // 1 is not supported with branchfree algorithm
-    LIBDIVIDE_ASSERT(!branchfree || d != 1);
-
-    struct libdivide_u32_t result;
-    const uint32_t floor_log_2_d = 31 - libdivide__count_leading_zeros32(d);
-    if ((d & (d - 1)) == 0) {
-        // Power of 2
-        if (! branchfree) {
-            result.magic = 0;
-            result.more = floor_log_2_d | LIBDIVIDE_U32_SHIFT_PATH;
-        } else {
-            // We want a magic number of 2**32 and a shift of floor_log_2_d
-            // but one of the shifts is taken up by LIBDIVIDE_ADD_MARKER, so we
-            // subtract 1 from the shift
-            result.magic = 0;
-            result.more = (floor_log_2_d-1) | LIBDIVIDE_ADD_MARKER;
-        }
-    } else {
-        uint8_t more;
-        uint32_t rem, proposed_m;
-        proposed_m = libdivide_64_div_32_to_32(1U << floor_log_2_d, 0, d, &rem);
-        
-        LIBDIVIDE_ASSERT(rem > 0 && rem < d);
-        const uint32_t e = d - rem;
-        
-        // This power works if e < 2**floor_log_2_d.
-        if (!branchfree && (e < (1U << floor_log_2_d))) {
-            // This power works
-            more = floor_log_2_d;
-        } else {
-            // We have to use the general 33-bit algorithm.  We need to compute
-            // (2**power) / d. However, we already have (2**(power-1))/d and
-            // its remainder.  By doubling both, and then correcting the
-            // remainder, we can compute the larger division.
-            // don't care about overflow here - in fact, we expect it
-            proposed_m += proposed_m;
-            const uint32_t twice_rem = rem + rem;
-            if (twice_rem >= d || twice_rem < rem) proposed_m += 1;
-            more = floor_log_2_d | LIBDIVIDE_ADD_MARKER;
-        }
-        result.magic = 1 + proposed_m;
-        result.more = more;
-        // result.more's shift should in general be ceil_log_2_d. But if we
-        // used the smaller power, we subtract one from the shift because we're
-        // using the smaller power. If we're using the larger power, we
-        // subtract one from the shift because it's taken care of by the add
-        // indicator. So floor_log_2_d happens to be correct in both cases.
-    }
-    return result;
-}
-    
-struct libdivide_u32_t libdivide_u32_gen(uint32_t d) {
-    return libdivide_internal_u32_gen(d, 0);
-}
-    
-struct libdivide_u32_branchfree_t libdivide_u32_branchfree_gen(uint32_t d) {
-    struct libdivide_u32_t tmp = libdivide_internal_u32_gen(d, 1);
-    struct libdivide_u32_branchfree_t ret = {tmp.magic, (uint8_t)(tmp.more & LIBDIVIDE_32_SHIFT_MASK)};
-    return ret;
-}
-
-uint32_t libdivide_u32_do(uint32_t numer, const struct libdivide_u32_t *denom) {
-    uint8_t more = denom->more;
-    if (more & LIBDIVIDE_U32_SHIFT_PATH) {
-        return numer >> (more & LIBDIVIDE_32_SHIFT_MASK);
-    }
-    else {
-        uint32_t q = libdivide__mullhi_u32(denom->magic, numer);
-        if (more & LIBDIVIDE_ADD_MARKER) {
-            uint32_t t = ((numer - q) >> 1) + q;
-            return t >> (more & LIBDIVIDE_32_SHIFT_MASK);
-        }
-        else {
-            return q >> more; // all upper bits are 0 - don't need to mask them off
-        }
-    }
-}
-
-uint32_t libdivide_u32_recover(const struct libdivide_u32_t *denom) {
-    uint8_t more = denom->more;
-    uint8_t shift = more & LIBDIVIDE_32_SHIFT_MASK;
-    if (more & LIBDIVIDE_U32_SHIFT_PATH) {
-        return 1U << shift;
-    } else if (! (more & LIBDIVIDE_ADD_MARKER)) {
-        // We compute q = n/d = n*m / 2^(32 + shift)
-        // Therefore we have d = 2^(32 + shift) / m
-        // We need to ceil it.
-        // We know d is not a power of 2, so m is not a power of 2,
-        // so we can just add 1 to the floor
-        uint32_t hi_dividend = 1U << shift;
-        uint32_t rem_ignored;
-        return 1 + libdivide_64_div_32_to_32(hi_dividend, 0, denom->magic, &rem_ignored);
-    } else {
-        // Here we wish to compute d = 2^(32+shift+1)/(m+2^32).
-        // Notice (m + 2^32) is a 33 bit number. Use 64 bit division for now
-        // Also note that shift may be as high as 31, so shift + 1 will
-        // overflow. So we have to compute it as 2^(32+shift)/(m+2^32), and
-        // then double the quotient and remainder.
-        // TODO: do something better than 64 bit math
-        uint64_t half_n = 1ULL << (32 + shift);
-        uint64_t d = (1ULL << 32) | denom->magic;
-        // Note that the quotient is guaranteed <= 32 bits, but the remainder
-        // may need 33!
-        uint32_t half_q = (uint32_t)(half_n / d);
-        uint64_t rem = half_n % d;
-        // We computed 2^(32+shift)/(m+2^32)
-        // Need to double it, and then add 1 to the quotient if doubling th
-        // remainder would increase the quotient.
-        // Note that rem<<1 cannot overflow, since rem < d and d is 33 bits
-        uint32_t full_q = half_q + half_q + ((rem<<1) >= d);
-        
-        // We rounded down in gen unless we're a power of 2 (i.e. in branchfree case)
-        // We can detect that by looking at m. If m zero, we're a power of 2
-        return full_q + (denom->magic != 0);
-    }
-}
-
-uint32_t libdivide_u32_branchfree_recover(const struct libdivide_u32_branchfree_t *denom) {
-    struct libdivide_u32_t denom_u32 = {denom->magic, (uint8_t)(denom->more | LIBDIVIDE_ADD_MARKER)};
-    return libdivide_u32_recover(&denom_u32);
-}
-
-int libdivide_u32_get_algorithm(const struct libdivide_u32_t *denom) {
-    uint8_t more = denom->more;
-    if (more & LIBDIVIDE_U32_SHIFT_PATH) return 0;
-    else if (! (more & LIBDIVIDE_ADD_MARKER)) return 1;
-    else return 2;
-}
- 
-uint32_t libdivide_u32_do_alg0(uint32_t numer, const struct libdivide_u32_t *denom) {
-    return numer >> (denom->more & LIBDIVIDE_32_SHIFT_MASK);
-}
- 
-uint32_t libdivide_u32_do_alg1(uint32_t numer, const struct libdivide_u32_t *denom) {
-    uint32_t q = libdivide__mullhi_u32(denom->magic, numer);
-    return q >> denom->more;
-}    
- 
-uint32_t libdivide_u32_do_alg2(uint32_t numer, const struct libdivide_u32_t *denom) {
-    // denom->add != 0
-    uint32_t q = libdivide__mullhi_u32(denom->magic, numer);
-    uint32_t t = ((numer - q) >> 1) + q;
-    // Note that this mask is typically free. Only the low bits are meaningful
-    // to a shift, so compilers can optimize out this AND.
-    return t >> (denom->more & LIBDIVIDE_32_SHIFT_MASK);
-}
-
-uint32_t libdivide_u32_branchfree_do(uint32_t numer, const struct libdivide_u32_branchfree_t *denom) {
-    // same as alg 2
-    uint32_t q = libdivide__mullhi_u32(denom->magic, numer);
-    uint32_t t = ((numer - q) >> 1) + q;
-    return t >> denom->more;
-}
-    
-#if LIBDIVIDE_USE_SSE2    
-__m128i libdivide_u32_do_vector(__m128i numers, const struct libdivide_u32_t *denom) {
-    uint8_t more = denom->more;
-    if (more & LIBDIVIDE_U32_SHIFT_PATH) {
-        return _mm_srl_epi32(numers, libdivide_u32_to_m128i(more & LIBDIVIDE_32_SHIFT_MASK));
-    }
-    else {
-        __m128i q = libdivide__mullhi_u32_flat_vector(numers, _mm_set1_epi32(denom->magic));
-        if (more & LIBDIVIDE_ADD_MARKER) {
-            // uint32_t t = ((numer - q) >> 1) + q;
-            // return t >> denom->shift;
-            __m128i t = _mm_add_epi32(_mm_srli_epi32(_mm_sub_epi32(numers, q), 1), q);
-            return _mm_srl_epi32(t, libdivide_u32_to_m128i(more & LIBDIVIDE_32_SHIFT_MASK));
-            
-        }
-        else {
-            // q >> denom->shift
-            return _mm_srl_epi32(q, libdivide_u32_to_m128i(more));
-        }
-    }
-}
-
-__m128i libdivide_u32_do_vector_alg0(__m128i numers, const struct libdivide_u32_t *denom) {
-    return _mm_srl_epi32(numers, libdivide_u32_to_m128i(denom->more & LIBDIVIDE_32_SHIFT_MASK));
-}
-
-__m128i libdivide_u32_do_vector_alg1(__m128i numers, const struct libdivide_u32_t *denom) {
-    __m128i q = libdivide__mullhi_u32_flat_vector(numers, _mm_set1_epi32(denom->magic));
-    return _mm_srl_epi32(q, libdivide_u32_to_m128i(denom->more));
-}
-
-__m128i libdivide_u32_do_vector_alg2(__m128i numers, const struct libdivide_u32_t *denom) {
-    __m128i q = libdivide__mullhi_u32_flat_vector(numers, _mm_set1_epi32(denom->magic));
-    __m128i t = _mm_add_epi32(_mm_srli_epi32(_mm_sub_epi32(numers, q), 1), q);
-    return _mm_srl_epi32(t, libdivide_u32_to_m128i(denom->more & LIBDIVIDE_32_SHIFT_MASK));
-}
-
-LIBDIVIDE_API __m128i libdivide_u32_branchfree_do_vector(__m128i numers, const struct libdivide_u32_branchfree_t * denom) {
-    // same as alg 2
-    __m128i q = libdivide__mullhi_u32_flat_vector(numers, _mm_set1_epi32(denom->magic));
-    __m128i t = _mm_add_epi32(_mm_srli_epi32(_mm_sub_epi32(numers, q), 1), q);
-    return _mm_srl_epi32(t, libdivide_u32_to_m128i(denom->more));
-}
-
-#endif
- 
-/////////// UINT64
-
-static inline struct libdivide_u64_t libdivide_internal_u64_gen(uint64_t d, int branchfree) {
-    // 1 is not supported with branchfree algorithm
-    LIBDIVIDE_ASSERT(!branchfree || d != 1);
-    
-    struct libdivide_u64_t result;
-    const uint32_t floor_log_2_d = 63 - libdivide__count_leading_zeros64(d);
-    if ((d & (d - 1)) == 0) {
-        // Power of 2
-        if (! branchfree) {
-            result.magic = 0;
-            result.more = floor_log_2_d | LIBDIVIDE_U64_SHIFT_PATH;
-        } else {
-            // We want a magic number of 2**64 and a shift of floor_log_2_d
-            // but one of the shifts is taken up by LIBDIVIDE_ADD_MARKER, so we
-            // subtract 1 from the shift
-            result.magic = 0;
-            result.more = (floor_log_2_d-1) | LIBDIVIDE_ADD_MARKER;
-        }
-    } else {
-        uint64_t proposed_m, rem;
-        uint8_t more;
-        proposed_m = libdivide_128_div_64_to_64(1ULL << floor_log_2_d, 0, d, &rem); // == (1 << (64 + floor_log_2_d)) / d
-        
-        LIBDIVIDE_ASSERT(rem > 0 && rem < d);
-        const uint64_t e = d - rem;
-        
-        // This power works if e < 2**floor_log_2_d.
-        if (!branchfree && e < (1ULL << floor_log_2_d)) {
-            // This power works
-            more = floor_log_2_d;
-        } else {
-            // We have to use the general 65-bit algorithm.  We need to compute
-            // (2**power) / d. However, we already have (2**(power-1))/d and
-            // its remainder. By doubling both, and then correcting the
-            // remainder, we can compute the larger division.
-            // don't care about overflow here - in fact, we expect it
-            proposed_m += proposed_m;
-            const uint64_t twice_rem = rem + rem;
-            if (twice_rem >= d || twice_rem < rem) proposed_m += 1;
-                more = floor_log_2_d | LIBDIVIDE_ADD_MARKER;
-        }
-        result.magic = 1 + proposed_m;
-        result.more = more;
-        // result.more's shift should in general be ceil_log_2_d. But if we
-        // used the smaller power, we subtract one from the shift because we're
-        // using the smaller power. If we're using the larger power, we
-        // subtract one from the shift because it's taken care of by the add
-        // indicator. So floor_log_2_d happens to be correct in both cases,
-        // which is why we do it outside of the if statement.
-    }
-    return result;
-}
-
-struct libdivide_u64_t libdivide_u64_gen(uint64_t d)
-{
-    return libdivide_internal_u64_gen(d, 0);
-}
-
-struct libdivide_u64_branchfree_t libdivide_u64_branchfree_gen(uint64_t d)
-{
-    struct libdivide_u64_t tmp = libdivide_internal_u64_gen(d, 1);
-    struct libdivide_u64_branchfree_t ret = {tmp.magic, (uint8_t)(tmp.more & LIBDIVIDE_64_SHIFT_MASK)};
-    return ret;
-}
-
-uint64_t libdivide_u64_do(uint64_t numer, const struct libdivide_u64_t *denom) {
-    uint8_t more = denom->more;
-    if (more & LIBDIVIDE_U64_SHIFT_PATH) {
-        return numer >> (more & LIBDIVIDE_64_SHIFT_MASK);
-    }
-    else {
-        uint64_t q = libdivide__mullhi_u64(denom->magic, numer);
-        if (more & LIBDIVIDE_ADD_MARKER) {
-            uint64_t t = ((numer - q) >> 1) + q;
-            return t >> (more & LIBDIVIDE_64_SHIFT_MASK);
-        }
-        else {
-            return q >> more; // all upper bits are 0 - don't need to mask them off
-        }
-    }
-}
-
-uint64_t libdivide_u64_recover(const struct libdivide_u64_t *denom) {
-    uint8_t more = denom->more;
-    uint8_t shift = more & LIBDIVIDE_64_SHIFT_MASK;
-    if (more & LIBDIVIDE_U64_SHIFT_PATH) {
-        return 1ULL << shift;
-    } else if (! (more & LIBDIVIDE_ADD_MARKER)) {
-        // We compute q = n/d = n*m / 2^(64 + shift)
-        // Therefore we have d = 2^(64 + shift) / m
-        // We need to ceil it.
-        // We know d is not a power of 2, so m is not a power of 2,
-        // so we can just add 1 to the floor
-        uint64_t hi_dividend = 1ULL << shift;
-        uint64_t rem_ignored;
-        return 1 + libdivide_128_div_64_to_64(hi_dividend, 0, denom->magic, &rem_ignored);
-    } else {
-        // Here we wish to compute d = 2^(64+shift+1)/(m+2^64).
-        // Notice (m + 2^64) is a 65 bit number. This gets hairy. See
-        // libdivide_u32_recover for more on what we do here.
-        // TODO: do something better than 128 bit math
-        
-        // Hack: if d is not a power of 2, this is a 128/128->64 divide
-        // If d is a power of 2, this may be a bigger divide
-        // However we can optimize that easily
-        if (denom->magic == 0) {
-            // 2^(64 + shift + 1) / (2^64) == 2^(shift + 1)
-            return 1ULL << (shift + 1);
-        }
-        
-        // Full n is a (potentially) 129 bit value
-        // half_n is a 128 bit value
-        // Compute the hi half of half_n. Low half is 0.
-        uint64_t half_n_hi = 1ULL << shift, half_n_lo = 0;
-        // d is a 65 bit value. The high bit is always set to 1.
-        const uint64_t d_hi = 1, d_lo = denom->magic;
-        // Note that the quotient is guaranteed <= 64 bits,
-        // but the remainder may need 65!
-        uint64_t r_hi, r_lo;
-        uint64_t half_q = libdivide_128_div_128_to_64(half_n_hi, half_n_lo, d_hi, d_lo, &r_hi, &r_lo);
-        // We computed 2^(64+shift)/(m+2^64)
-        // Double the remainder ('dr') and check if that is larger than d
-        // Note that d is a 65 bit value, so r1 is small and so r1 + r1 cannot
-        // overflow
-        uint64_t dr_lo = r_lo + r_lo;
-        uint64_t dr_hi = r_hi + r_hi + (dr_lo < r_lo); // last term is carry
-        int dr_exceeds_d = (dr_hi > d_hi) || (dr_hi == d_hi && dr_lo >= d_lo);        
-        uint64_t full_q = half_q + half_q + (dr_exceeds_d ? 1 : 0);
-        return full_q + 1;
-    }
-}
-
-uint64_t libdivide_u64_branchfree_recover(const struct libdivide_u64_branchfree_t *denom) {
-    struct libdivide_u64_t denom_u64 = {denom->magic, (uint8_t)(denom->more | LIBDIVIDE_ADD_MARKER)};
-    return libdivide_u64_recover(&denom_u64);
-}
-    
-int libdivide_u64_get_algorithm(const struct libdivide_u64_t *denom) {
-    uint8_t more = denom->more;
-    if (more & LIBDIVIDE_U64_SHIFT_PATH) return 0;
-    else if (! (more & LIBDIVIDE_ADD_MARKER)) return 1;
-    else return 2;
-}
- 
-uint64_t libdivide_u64_do_alg0(uint64_t numer, const struct libdivide_u64_t *denom) {
-    return numer >> (denom->more & LIBDIVIDE_64_SHIFT_MASK);    
-}
- 
-uint64_t libdivide_u64_do_alg1(uint64_t numer, const struct libdivide_u64_t *denom) {
-    uint64_t q = libdivide__mullhi_u64(denom->magic, numer);
-    return q >> denom->more;
-}
- 
-uint64_t libdivide_u64_do_alg2(uint64_t numer, const struct libdivide_u64_t *denom) {
-    uint64_t q = libdivide__mullhi_u64(denom->magic, numer);
-    uint64_t t = ((numer - q) >> 1) + q;
-    return t >> (denom->more & LIBDIVIDE_64_SHIFT_MASK);
-}
-
-uint64_t libdivide_u64_branchfree_do(uint64_t numer, const struct libdivide_u64_branchfree_t *denom) {
-    // same as alg 2
-    uint64_t q = libdivide__mullhi_u64(denom->magic, numer);
-    uint64_t t = ((numer - q) >> 1) + q;
-    return t >> denom->more;
-}
-
-#if LIBDIVIDE_USE_SSE2    
-__m128i libdivide_u64_do_vector(__m128i numers, const struct libdivide_u64_t * denom) {
-    uint8_t more = denom->more;
-    if (more & LIBDIVIDE_U64_SHIFT_PATH) {
-        return _mm_srl_epi64(numers, libdivide_u32_to_m128i(more & LIBDIVIDE_64_SHIFT_MASK));
-    }
-    else {
-        __m128i q = libdivide_mullhi_u64_flat_vector(numers, libdivide__u64_to_m128(denom->magic));
-        if (more & LIBDIVIDE_ADD_MARKER) {
-            // uint32_t t = ((numer - q) >> 1) + q;
-            // return t >> denom->shift;
-            __m128i t = _mm_add_epi64(_mm_srli_epi64(_mm_sub_epi64(numers, q), 1), q);
-            return _mm_srl_epi64(t, libdivide_u32_to_m128i(more & LIBDIVIDE_64_SHIFT_MASK));
-        }
-        else {
-            // q >> denom->shift
-            return _mm_srl_epi64(q, libdivide_u32_to_m128i(more));
-        }
-    }
-}
-
-__m128i libdivide_u64_do_vector_alg0(__m128i numers, const struct libdivide_u64_t *denom) {
-    return _mm_srl_epi64(numers, libdivide_u32_to_m128i(denom->more & LIBDIVIDE_64_SHIFT_MASK));
-}
-
-__m128i libdivide_u64_do_vector_alg1(__m128i numers, const struct libdivide_u64_t *denom) {
-    __m128i q = libdivide_mullhi_u64_flat_vector(numers, libdivide__u64_to_m128(denom->magic));
-    return _mm_srl_epi64(q, libdivide_u32_to_m128i(denom->more));
-}
-
-__m128i libdivide_u64_do_vector_alg2(__m128i numers, const struct libdivide_u64_t *denom) {
-    __m128i q = libdivide_mullhi_u64_flat_vector(numers, libdivide__u64_to_m128(denom->magic));
-    __m128i t = _mm_add_epi64(_mm_srli_epi64(_mm_sub_epi64(numers, q), 1), q);
-    return _mm_srl_epi64(t, libdivide_u32_to_m128i(denom->more & LIBDIVIDE_64_SHIFT_MASK));
-}
-
-__m128i libdivide_u64_branchfree_do_vector(__m128i numers, const struct libdivide_u64_branchfree_t * denom) {
-    __m128i q = libdivide_mullhi_u64_flat_vector(numers, libdivide__u64_to_m128(denom->magic));
-    __m128i t = _mm_add_epi64(_mm_srli_epi64(_mm_sub_epi64(numers, q), 1), q);
-    return _mm_srl_epi64(t, libdivide_u32_to_m128i(denom->more));
-}
-    
-#endif
- 
-/////////// SINT32
-
-static inline int32_t libdivide__mullhi_s32(int32_t x, int32_t y) {
-    int64_t xl = x, yl = y;
-    int64_t rl = xl * yl;
-    return (int32_t)(rl >> 32); // needs to be arithmetic shift
-}
-
-static inline struct libdivide_s32_t libdivide_internal_s32_gen(int32_t d, int branchfree) {
-    // branchfree cannot support or -1
-    LIBDIVIDE_ASSERT(!branchfree || (d != 1 && d != -1));
-    
-    struct libdivide_s32_t result;
-    
-    // If d is a power of 2, or negative a power of 2, we have to use a shift.
-    // This is especially important because the magic algorithm fails for -1.
-    // To check if d is a power of 2 or its inverse, it suffices to check
-    // whether its absolute value has exactly one bit set. This works even for
-    // INT_MIN, because abs(INT_MIN) == INT_MIN, and INT_MIN has one bit set
-    // and is a power of 2.
-    uint32_t ud = (uint32_t)d;
-    uint32_t absD = (d < 0 ? -ud : ud); // gcc optimizes this to the fast abs trick
-    const uint32_t floor_log_2_d = 31 - libdivide__count_leading_zeros32(absD);
-    // check if exactly one bit is set,
-    // don't care if absD is 0 since that's divide by zero
-    if ((absD & (absD - 1)) == 0) {
-        // Branchfree and normal paths are exactly the same
-        result.magic = 0;
-        result.more = floor_log_2_d | (d < 0 ? LIBDIVIDE_NEGATIVE_DIVISOR : 0) | LIBDIVIDE_S32_SHIFT_PATH;
-    } else {
-        LIBDIVIDE_ASSERT(floor_log_2_d >= 1);    
-        
-        uint8_t more;
-        // the dividend here is 2**(floor_log_2_d + 31), so the low 32 bit word
-        // is 0 and the high word is floor_log_2_d - 1
-        uint32_t rem, proposed_m;
-        proposed_m = libdivide_64_div_32_to_32(1U << (floor_log_2_d - 1), 0, absD, &rem);
-        const uint32_t e = absD - rem;
-        
-        // We are going to start with a power of floor_log_2_d - 1.
-        // This works if works if e < 2**floor_log_2_d.
-        if (!branchfree && e < (1U << floor_log_2_d)) {
-            // This power works
-            more = floor_log_2_d - 1;
-        } else {
-            // We need to go one higher. This should not make proposed_m
-            // overflow, but it will make it negative when interpreted as an
-            // int32_t.
-            proposed_m += proposed_m;
-            const uint32_t twice_rem = rem + rem;
-            if (twice_rem >= absD || twice_rem < rem) proposed_m += 1;
-            more = floor_log_2_d | LIBDIVIDE_ADD_MARKER;
-        }
-        
-        proposed_m += 1;
-        int32_t magic = (int32_t)proposed_m;
-        
-        // Mark if we are negative. Note we only negate the magic number in the
-        // branchfull case.
-        if (d < 0) {
-            more |= LIBDIVIDE_NEGATIVE_DIVISOR;
-            if (! branchfree) {
-                magic = -magic;
-            }
-        }
-        
-        result.more = more;
-        result.magic = magic;
-    }
-    return result;
-}
-
-LIBDIVIDE_API struct libdivide_s32_t libdivide_s32_gen(int32_t d) {
-    return libdivide_internal_s32_gen(d, 0);
-}
-
-LIBDIVIDE_API struct libdivide_s32_branchfree_t libdivide_s32_branchfree_gen(int32_t d) {
-    struct libdivide_s32_t tmp = libdivide_internal_s32_gen(d, 1);
-    struct libdivide_s32_branchfree_t result = {tmp.magic, tmp.more};
-    return result;
-}
-
-int32_t libdivide_s32_do(int32_t numer, const struct libdivide_s32_t *denom) {
-    uint8_t more = denom->more;
-    uint32_t sign = (int8_t)more >> 7;
-    if (more & LIBDIVIDE_S32_SHIFT_PATH) {
-        uint8_t shifter = more & LIBDIVIDE_32_SHIFT_MASK;
-        uint32_t uq = (uint32_t)(numer + ((numer >> 31) & ((1U << shifter) - 1)));
-        int32_t q = (int32_t)uq;
-        q = q >> shifter;
-        q = (q ^ sign) - sign;
-        return q;
-    } else {
-        uint32_t uq = (uint32_t)libdivide__mullhi_s32(denom->magic, numer);
-        if (more & LIBDIVIDE_ADD_MARKER) {
-            // must be arithmetic shift and then sign extend
-            int32_t sign = (int8_t)more >> 7;
-            // q += (more < 0 ? -numer : numer), casts to avoid UB
-            uq += (((uint32_t)numer ^ sign) - sign);
-        }
-        int32_t q = (int32_t)uq;
-        q >>= more & LIBDIVIDE_32_SHIFT_MASK;
-        q += (q < 0);
-        return q;
-    }
-}
-
-int32_t libdivide_s32_branchfree_do(int32_t numer, const struct libdivide_s32_branchfree_t *denom) {
-    uint8_t more = denom->more;
-    uint8_t shift = more & LIBDIVIDE_32_SHIFT_MASK;
-    // must be arithmetic shift and then sign extend
-    int32_t sign = (int8_t)more >> 7;
-    
-    int32_t magic = denom->magic;
-    int32_t q = libdivide__mullhi_s32(magic, numer);
-    q += numer;
-    
-    // If q is non-negative, we have nothing to do
-    // If q is negative, we want to add either (2**shift)-1 if d is a power of
-    // 2, or (2**shift) if it is not a power of 2
-    uint32_t is_power_of_2 = !!(more & LIBDIVIDE_S32_SHIFT_PATH);
-    uint32_t q_sign = (uint32_t)(q >> 31);
-    q += q_sign & ((1 << shift) - is_power_of_2);
-    
-    // Now arithmetic right shift
-    q >>= shift;
-    
-    // Negate if needed
-    q = ((q ^ sign) - sign);
-    
-    return q;
-}
-
-int32_t libdivide_s32_recover(const struct libdivide_s32_t *denom) {
-    uint8_t more = denom->more;
-    uint8_t shift = more & LIBDIVIDE_32_SHIFT_MASK;
-    if (more & LIBDIVIDE_S32_SHIFT_PATH) {
-        uint32_t absD = 1U << shift;
-        if (more & LIBDIVIDE_NEGATIVE_DIVISOR) {
-<<<<<<< HEAD
-            absD *= -1; // multiplying by -1 instead of negating prevents warning C4146 in VC
-=======
-            absD *= -1;
->>>>>>> d092d65f
-        }
-        return (int32_t)absD;
-    } else {
-        // Unsigned math is much easier
-        // We negate the magic number only in the branchfull case, and we don't
-        // know which case we're in. However we have enough information to
-        // determine the correct sign of the magic number. The divisor was
-        // negative if LIBDIVIDE_NEGATIVE_DIVISOR is set. If ADD_MARKER is set,
-        // the magic number's sign is opposite that of the divisor.
-        // We want to compute the positive magic number.
-        int negative_divisor = (more & LIBDIVIDE_NEGATIVE_DIVISOR);
-        int magic_was_negated = (more & LIBDIVIDE_ADD_MARKER) ? denom->magic > 0 : denom->magic < 0;
-        
-        // Handle the power of 2 case (including branchfree)
-        if (denom->magic == 0) {
-            int32_t result = 1 << shift;
-            return negative_divisor ? -result : result;
-        }
-        
-        uint32_t d = (uint32_t)(magic_was_negated ? -denom->magic : denom->magic);
-        uint64_t n = 1ULL << (32 + shift); // Note that the shift cannot exceed 30
-        uint32_t q = (uint32_t)(n / d);
-        int32_t result = (int32_t)q;
-        result += 1;
-        return negative_divisor ? -result : result;
-    }
-}
-
-int32_t libdivide_s32_branchfree_recover(const struct libdivide_s32_branchfree_t *denom) {
-    return libdivide_s32_recover((const struct libdivide_s32_t *)denom);
-}
-
-int libdivide_s32_get_algorithm(const struct libdivide_s32_t *denom) {
-    uint8_t more = denom->more;
-    int positiveDivisor = ! (more & LIBDIVIDE_NEGATIVE_DIVISOR);
-    if (more & LIBDIVIDE_S32_SHIFT_PATH) return (positiveDivisor ? 0 : 1);
-    else if (more & LIBDIVIDE_ADD_MARKER) return (positiveDivisor ? 2 : 3); 
-    else return 4;
-}
- 
-int32_t libdivide_s32_do_alg0(int32_t numer, const struct libdivide_s32_t *denom) {
-    uint8_t shifter = denom->more & LIBDIVIDE_32_SHIFT_MASK;
-    int32_t q = numer + ((numer >> 31) & ((1U << shifter) - 1));
-    return q >> shifter;
-}
- 
-int32_t libdivide_s32_do_alg1(int32_t numer, const struct libdivide_s32_t *denom) {
-    uint8_t shifter = denom->more & LIBDIVIDE_32_SHIFT_MASK;
-    int32_t q = numer + ((numer >> 31) & ((1U << shifter) - 1));
-    return - (q >> shifter);
-}
- 
-int32_t libdivide_s32_do_alg2(int32_t numer, const struct libdivide_s32_t *denom) {
-    int32_t q = libdivide__mullhi_s32(denom->magic, numer);
-    q += numer;
-    q >>= denom->more & LIBDIVIDE_32_SHIFT_MASK;
-    q += (q < 0);    
-    return q;
-}
- 
-int32_t libdivide_s32_do_alg3(int32_t numer, const struct libdivide_s32_t *denom) {
-    int32_t q = libdivide__mullhi_s32(denom->magic, numer);
-    q -= numer;
-    q >>= denom->more & LIBDIVIDE_32_SHIFT_MASK;
-    q += (q < 0);    
-    return q;
-}
- 
-int32_t libdivide_s32_do_alg4(int32_t numer, const struct libdivide_s32_t *denom) {
-    int32_t q = libdivide__mullhi_s32(denom->magic, numer);
-    q >>= denom->more & LIBDIVIDE_32_SHIFT_MASK;
-    q += (q < 0);
-    return q;
-}
-
-#if LIBDIVIDE_USE_SSE2    
-__m128i libdivide_s32_do_vector(__m128i numers, const struct libdivide_s32_t * denom) {
-    uint8_t more = denom->more;
-    if (more & LIBDIVIDE_S32_SHIFT_PATH) {
-        uint32_t shifter = more & LIBDIVIDE_32_SHIFT_MASK;
-        __m128i roundToZeroTweak = _mm_set1_epi32((1U << shifter) - 1); // could use _mm_srli_epi32 with an all -1 register
-        __m128i q = _mm_add_epi32(numers, _mm_and_si128(_mm_srai_epi32(numers, 31), roundToZeroTweak)); //q = numer + ((numer >> 31) & roundToZeroTweak);
-        q = _mm_sra_epi32(q, libdivide_u32_to_m128i(shifter)); // q = q >> shifter
-        __m128i shiftMask = _mm_set1_epi32((int32_t)((int8_t)more >> 7)); // set all bits of shift mask = to the sign bit of more
-        q = _mm_sub_epi32(_mm_xor_si128(q, shiftMask), shiftMask); // q = (q ^ shiftMask) - shiftMask;
-        return q;
-    }
-    else {
-        __m128i q = libdivide_mullhi_s32_flat_vector(numers, _mm_set1_epi32(denom->magic));
-        if (more & LIBDIVIDE_ADD_MARKER) {
-            __m128i sign = _mm_set1_epi32((int32_t)(int8_t)more >> 7); // must be arithmetic shift
-            q = _mm_add_epi32(q, _mm_sub_epi32(_mm_xor_si128(numers, sign), sign)); // q += ((numer ^ sign) - sign);
-        }
-        q = _mm_sra_epi32(q, libdivide_u32_to_m128i(more & LIBDIVIDE_32_SHIFT_MASK)); //q >>= shift
-        q = _mm_add_epi32(q, _mm_srli_epi32(q, 31)); // q += (q < 0)
-        return q;
-    }
-}
-
-__m128i libdivide_s32_do_vector_alg0(__m128i numers, const struct libdivide_s32_t *denom) {
-    uint8_t shifter = denom->more & LIBDIVIDE_32_SHIFT_MASK;
-    __m128i roundToZeroTweak = _mm_set1_epi32((1U << shifter) - 1);
-    __m128i q = _mm_add_epi32(numers, _mm_and_si128(_mm_srai_epi32(numers, 31), roundToZeroTweak));
-    return _mm_sra_epi32(q, libdivide_u32_to_m128i(shifter));
-}
-
-__m128i libdivide_s32_do_vector_alg1(__m128i numers, const struct libdivide_s32_t *denom) {
-    uint8_t shifter = denom->more & LIBDIVIDE_32_SHIFT_MASK;
-    __m128i roundToZeroTweak = _mm_set1_epi32((1U << shifter) - 1);
-    __m128i q = _mm_add_epi32(numers, _mm_and_si128(_mm_srai_epi32(numers, 31), roundToZeroTweak));
-    return _mm_sub_epi32(_mm_setzero_si128(), _mm_sra_epi32(q, libdivide_u32_to_m128i(shifter)));
-}
-
-__m128i libdivide_s32_do_vector_alg2(__m128i numers, const struct libdivide_s32_t *denom) {
-    __m128i q = libdivide_mullhi_s32_flat_vector(numers, _mm_set1_epi32(denom->magic));
-    q = _mm_add_epi32(q, numers);
-    q = _mm_sra_epi32(q, libdivide_u32_to_m128i(denom->more & LIBDIVIDE_32_SHIFT_MASK));
-    q = _mm_add_epi32(q, _mm_srli_epi32(q, 31));    
-    return q;
-}
-
-__m128i libdivide_s32_do_vector_alg3(__m128i numers, const struct libdivide_s32_t *denom) {
-    __m128i q = libdivide_mullhi_s32_flat_vector(numers, _mm_set1_epi32(denom->magic));
-    q = _mm_sub_epi32(q, numers);
-    q = _mm_sra_epi32(q, libdivide_u32_to_m128i(denom->more & LIBDIVIDE_32_SHIFT_MASK));
-    q = _mm_add_epi32(q, _mm_srli_epi32(q, 31));    
-    return q;
-}
-
-__m128i libdivide_s32_do_vector_alg4(__m128i numers, const struct libdivide_s32_t *denom) {
-    uint8_t more = denom->more;
-    __m128i q = libdivide_mullhi_s32_flat_vector(numers, _mm_set1_epi32(denom->magic));
-    q = _mm_sra_epi32(q, libdivide_u32_to_m128i(more & LIBDIVIDE_32_SHIFT_MASK)); //q >>= shift
-    q = _mm_add_epi32(q, _mm_srli_epi32(q, 31)); // q += (q < 0)
-    return q;
-}
-
-__m128i libdivide_s32_branchfree_do_vector(__m128i numers, const struct libdivide_s32_branchfree_t * denom) {
-    int32_t magic = denom->magic;
-    uint8_t more = denom->more;
-    uint8_t shift = more & LIBDIVIDE_32_SHIFT_MASK;
-    __m128i sign = _mm_set1_epi32((int32_t)(int8_t)more >> 7); // must be arithmetic shift
-
-     // libdivide__mullhi_s32(numers, magic);
-    __m128i q = libdivide_mullhi_s32_flat_vector(numers, _mm_set1_epi32(magic));
-    q = _mm_add_epi32(q, numers); // q += numers
-    
-    // If q is non-negative, we have nothing to do
-    // If q is negative, we want to add either (2**shift)-1 if d is a power of
-    // 2, or (2**shift) if it is not a power of 2
-    uint32_t is_power_of_2 = (magic == 0);
-    __m128i q_sign = _mm_srai_epi32(q, 31); // q_sign = q >> 31
-    q = _mm_add_epi32(q, _mm_and_si128(q_sign, _mm_set1_epi32((1 << shift) - is_power_of_2))); // q = q + (q_sign & ((1 << shift) - is_power_of_2)
-    q = _mm_srai_epi32(q, shift); //q >>= shift
-    q = _mm_sub_epi32(_mm_xor_si128(q, sign), sign); // q = (q ^ sign) - sign
-    return q;
-}
-#endif
-
-///////////// SINT64
-
-static inline struct libdivide_s64_t libdivide_internal_s64_gen(int64_t d, int branchfree) {
-    LIBDIVIDE_ASSERT(!branchfree || (d != 1 && d != -1));
-    struct libdivide_s64_t result;
-    
-    // If d is a power of 2, or negative a power of 2, we have to use a shift.
-    // This is especially important because the magic algorithm fails for -1.
-    // To check if d is a power of 2 or its inverse, it suffices to check
-    // whether its absolute value has exactly one bit set.  This works even for
-    // INT_MIN, because abs(INT_MIN) == INT_MIN, and INT_MIN has one bit set
-    // and is a power of 2.
-    const uint64_t ud = (uint64_t)d;
-    const uint64_t absD = (d < 0 ? -ud : ud); // gcc optimizes this to the fast abs trick
-    const uint32_t floor_log_2_d = 63 - libdivide__count_leading_zeros64(absD);
-    // check if exactly one bit is set,
-    // don't care if absD is 0 since that's divide by zero
-    if ((absD & (absD - 1)) == 0) {
-        // Branchfree and non-branchfree cases are the same
-        result.magic = 0;
-        result.more = floor_log_2_d | (d < 0 ? LIBDIVIDE_NEGATIVE_DIVISOR : 0);
-    } else {
-        // the dividend here is 2**(floor_log_2_d + 63), so the low 64 bit word
-        // is 0 and the high word is floor_log_2_d - 1
-        uint8_t more;
-        uint64_t rem, proposed_m;
-        proposed_m = libdivide_128_div_64_to_64(1ULL << (floor_log_2_d - 1), 0, absD, &rem);
-        const uint64_t e = absD - rem;
-        
-        // We are going to start with a power of floor_log_2_d - 1.
-        // This works if works if e < 2**floor_log_2_d.
-        if (!branchfree && e < (1ULL << floor_log_2_d)) {
-            // This power works
-            more = floor_log_2_d - 1;
-        } else {
-            // We need to go one higher. This should not make proposed_m
-            // overflow, but it will make it negative when interpreted as an
-            // int32_t.
-            proposed_m += proposed_m;
-            const uint64_t twice_rem = rem + rem;
-            if (twice_rem >= absD || twice_rem < rem) proposed_m += 1;
-            // note that we only set the LIBDIVIDE_NEGATIVE_DIVISOR bit if we
-            // also set ADD_MARKER this is an annoying optimization that
-            // enables algorithm #4 to avoid the mask. However we always set it
-            // in the branchfree case
-            more = floor_log_2_d | LIBDIVIDE_ADD_MARKER;
-        }
-        proposed_m += 1;
-        int64_t magic = (int64_t)proposed_m;
-        
-        // Mark if we are negative
-        if (d < 0) {
-            more |= LIBDIVIDE_NEGATIVE_DIVISOR;
-            if (! branchfree) {
-                magic = -magic;
-            }
-        }
-        
-        result.more = more;
-        result.magic = magic;
-    }
-    return result;
-}
-
-struct libdivide_s64_t libdivide_s64_gen(int64_t d) {
-    return libdivide_internal_s64_gen(d, 0);
-}
-
-struct libdivide_s64_branchfree_t libdivide_s64_branchfree_gen(int64_t d) {
-    struct libdivide_s64_t tmp = libdivide_internal_s64_gen(d, 1);
-    struct libdivide_s64_branchfree_t ret = {tmp.magic, tmp.more};
-    return ret;
-}
-
-int64_t libdivide_s64_do(int64_t numer, const struct libdivide_s64_t *denom) {
-    uint8_t more = denom->more;
-    int64_t magic = denom->magic;
-    if (magic == 0) { //shift path
-        uint32_t shifter = more & LIBDIVIDE_64_SHIFT_MASK;
-        uint64_t uq = (uint64_t)numer + ((numer >> 63) & ((1ULL << shifter) - 1));
-        int64_t q = (int64_t)uq;
-        q = q >> shifter;
-        // must be arithmetic shift and then sign-extend
-        int64_t shiftMask = (int8_t)more >> 7;
-        q = (q ^ shiftMask) - shiftMask;
-        return q;
-    } else {
-        uint64_t uq = (uint64_t)libdivide__mullhi_s64(magic, numer);
-        if (more & LIBDIVIDE_ADD_MARKER) {
-            // must be arithmetic shift and then sign extend
-            int64_t sign = (int8_t)more >> 7;
-            uq += (((uint64_t)numer ^ sign) - sign);
-        }
-        int64_t q = (int64_t)uq;
-        q >>= more & LIBDIVIDE_64_SHIFT_MASK;
-        q += (q < 0);
-        return q;
-    }
-}
-
-int64_t libdivide_s64_branchfree_do(int64_t numer, const struct libdivide_s64_branchfree_t *denom) {
-    uint8_t more = denom->more;
-    uint32_t shift = more & LIBDIVIDE_64_SHIFT_MASK;
-    // must be arithmetic shift and then sign extend
-    int64_t sign = (int8_t)more >> 7;
-    
-    int64_t magic = denom->magic;
-    
-    int64_t q = libdivide__mullhi_s64(magic, numer);
-    q += numer;
-    
-    // If q is non-negative, we have nothing to do.
-    // If q is negative, we want to add either (2**shift)-1 if d is a power of
-    // 2, or (2**shift) if it is not a power of 2.
-    uint32_t is_power_of_2 = (magic == 0);
-    uint64_t q_sign = (uint64_t)(q >> 63);
-    q += q_sign & ((1ULL << shift) - is_power_of_2);
-    
-    // Arithmetic right shift
-    q >>= shift;
-    
-    // Negate if needed
-    q = ((q ^ sign) - sign);
-    return q;
-}
-
-int64_t libdivide_s64_recover(const struct libdivide_s64_t *denom) {
-    uint8_t more = denom->more;
-    uint8_t shift = more & LIBDIVIDE_64_SHIFT_MASK;
-    if (denom->magic == 0) { // shift path
-        uint64_t absD = 1ULL << shift;
-        if (more & LIBDIVIDE_NEGATIVE_DIVISOR) {
-<<<<<<< HEAD
-            absD *= -1; // multiplying by -1 instead of negating prevents warning C4146 in VC++
-=======
-            absD *= -1;
->>>>>>> d092d65f
-        }
-        return (int64_t)absD;
-    } else {
-        // Unsigned math is much easier
-        int negative_divisor = (more & LIBDIVIDE_NEGATIVE_DIVISOR);
-        int magic_was_negated = (more & LIBDIVIDE_ADD_MARKER) ? denom->magic > 0 : denom->magic < 0;
-
-        uint64_t d = (uint64_t)(magic_was_negated ? -denom->magic : denom->magic);
-        uint64_t n_hi = 1ULL << shift, n_lo = 0;
-        uint64_t rem_ignored;
-        uint64_t q = libdivide_128_div_64_to_64(n_hi, n_lo, d, &rem_ignored);
-        int64_t result = (int64_t)(q + 1);
-        if (negative_divisor) {
-            result = -result;
-        }
-        return result;
-    }
-}
-
-int64_t libdivide_s64_branchfree_recover(const struct libdivide_s64_branchfree_t *denom) {
-    return libdivide_s64_recover((const struct libdivide_s64_t *)denom);
-}
-
-int libdivide_s64_get_algorithm(const struct libdivide_s64_t *denom) {
-    uint8_t more = denom->more;
-    int positiveDivisor = ! (more & LIBDIVIDE_NEGATIVE_DIVISOR);
-    if (denom->magic == 0) return (positiveDivisor ? 0 : 1); // shift path
-    else if (more & LIBDIVIDE_ADD_MARKER) return (positiveDivisor ? 2 : 3);
-    else return 4;
-}
- 
-int64_t libdivide_s64_do_alg0(int64_t numer, const struct libdivide_s64_t *denom) {
-    uint32_t shifter = denom->more & LIBDIVIDE_64_SHIFT_MASK;
-    int64_t q = numer + ((numer >> 63) & ((1ULL << shifter) - 1));
-    return q >> shifter;    
-}
- 
-int64_t libdivide_s64_do_alg1(int64_t numer, const struct libdivide_s64_t *denom) {
-    // denom->shifter != -1 && demo->shiftMask != 0
-    uint32_t shifter = denom->more & LIBDIVIDE_64_SHIFT_MASK;
-    int64_t q = numer + ((numer >> 63) & ((1ULL << shifter) - 1));
-    return - (q >> shifter);
-}
- 
-int64_t libdivide_s64_do_alg2(int64_t numer, const struct libdivide_s64_t *denom) {
-    int64_t q = libdivide__mullhi_s64(denom->magic, numer);
-    q += numer;
-    q >>= denom->more & LIBDIVIDE_64_SHIFT_MASK;
-    q += (q < 0);
-    return q;
-}
-    
-int64_t libdivide_s64_do_alg3(int64_t numer, const struct libdivide_s64_t *denom) {
-    int64_t q = libdivide__mullhi_s64(denom->magic, numer);
-    q -= numer;
-    q >>= denom->more & LIBDIVIDE_64_SHIFT_MASK;
-    q += (q < 0);    
-    return q;
-}
-    
-int64_t libdivide_s64_do_alg4(int64_t numer, const struct libdivide_s64_t *denom) {
-    int64_t q = libdivide__mullhi_s64(denom->magic, numer);
-    q >>= denom->more & LIBDIVIDE_64_SHIFT_MASK;
-    q += (q < 0);
-    return q;   
-}
-
-#if LIBDIVIDE_USE_SSE2
-__m128i libdivide_s64_do_vector(__m128i numers, const struct libdivide_s64_t * denom) {
-    uint8_t more = denom->more;
-    int64_t magic = denom->magic;
-    if (magic == 0) { // shift path
-        uint32_t shifter = more & LIBDIVIDE_64_SHIFT_MASK;
-        __m128i roundToZeroTweak = libdivide__u64_to_m128((1ULL << shifter) - 1);
-        __m128i q = _mm_add_epi64(numers, _mm_and_si128(libdivide_s64_signbits(numers), roundToZeroTweak)); // q = numer + ((numer >> 63) & roundToZeroTweak);
-        q = libdivide_s64_shift_right_vector(q, shifter); // q = q >> shifter
-        __m128i shiftMask = _mm_set1_epi32((int32_t)((int8_t)more >> 7));
-        q = _mm_sub_epi64(_mm_xor_si128(q, shiftMask), shiftMask); // q = (q ^ shiftMask) - shiftMask;
-        return q;
-    }
-    else {
-        __m128i q = libdivide_mullhi_s64_flat_vector(numers, libdivide__u64_to_m128(magic));
-        if (more & LIBDIVIDE_ADD_MARKER) {
-            __m128i sign = _mm_set1_epi32((int32_t)((int8_t)more >> 7)); // must be arithmetic shift
-            q = _mm_add_epi64(q, _mm_sub_epi64(_mm_xor_si128(numers, sign), sign)); // q += ((numer ^ sign) - sign);        
-        }
-        q = libdivide_s64_shift_right_vector(q, more & LIBDIVIDE_64_SHIFT_MASK); // q >>= denom->mult_path.shift
-        q = _mm_add_epi64(q, _mm_srli_epi64(q, 63)); // q += (q < 0)
-        return q;
-    }
-}
-
-__m128i libdivide_s64_do_vector_alg0(__m128i numers, const struct libdivide_s64_t *denom) {
-    uint32_t shifter = denom->more & LIBDIVIDE_64_SHIFT_MASK;
-    __m128i roundToZeroTweak = libdivide__u64_to_m128((1ULL << shifter) - 1);
-    __m128i q = _mm_add_epi64(numers, _mm_and_si128(libdivide_s64_signbits(numers), roundToZeroTweak));
-    q = libdivide_s64_shift_right_vector(q, shifter);
-    return q;
-}
-
-__m128i libdivide_s64_do_vector_alg1(__m128i numers, const struct libdivide_s64_t *denom) {
-    uint32_t shifter = denom->more & LIBDIVIDE_64_SHIFT_MASK;
-    __m128i roundToZeroTweak = libdivide__u64_to_m128((1ULL << shifter) - 1);
-    __m128i q = _mm_add_epi64(numers, _mm_and_si128(libdivide_s64_signbits(numers), roundToZeroTweak));
-    q = libdivide_s64_shift_right_vector(q, shifter);
-    return _mm_sub_epi64(_mm_setzero_si128(), q);
-}
-
-__m128i libdivide_s64_do_vector_alg2(__m128i numers, const struct libdivide_s64_t *denom) {
-    __m128i q = libdivide_mullhi_s64_flat_vector(numers, libdivide__u64_to_m128(denom->magic));
-    q = _mm_add_epi64(q, numers);
-    q = libdivide_s64_shift_right_vector(q, denom->more & LIBDIVIDE_64_SHIFT_MASK);
-    q = _mm_add_epi64(q, _mm_srli_epi64(q, 63)); // q += (q < 0)
-    return q;
-}
-
-__m128i libdivide_s64_do_vector_alg3(__m128i numers, const struct libdivide_s64_t *denom) {
-    __m128i q = libdivide_mullhi_s64_flat_vector(numers, libdivide__u64_to_m128(denom->magic));
-    q = _mm_sub_epi64(q, numers);
-    q = libdivide_s64_shift_right_vector(q, denom->more & LIBDIVIDE_64_SHIFT_MASK);
-    q = _mm_add_epi64(q, _mm_srli_epi64(q, 63)); // q += (q < 0)
-    return q;    
-}
-
-__m128i libdivide_s64_do_vector_alg4(__m128i numers, const struct libdivide_s64_t *denom) {
-    __m128i q = libdivide_mullhi_s64_flat_vector(numers, libdivide__u64_to_m128(denom->magic));
-    q = libdivide_s64_shift_right_vector(q, denom->more & LIBDIVIDE_64_SHIFT_MASK);
-    q = _mm_add_epi64(q, _mm_srli_epi64(q, 63));
-    return q;   
-}
-
-__m128i libdivide_s64_branchfree_do_vector(__m128i numers, const struct libdivide_s64_branchfree_t * denom) {
-    int64_t magic = denom->magic;
-    uint8_t more = denom->more;
-    uint8_t shift = more & LIBDIVIDE_64_SHIFT_MASK;
-    __m128i sign = _mm_set1_epi32((int32_t)(int8_t)more >> 7); // must be arithmetic shift
-
-     // libdivide__mullhi_s64(numers, magic);
-    __m128i q = libdivide_mullhi_s64_flat_vector(numers, libdivide__u64_to_m128(magic));
-    q = _mm_add_epi64(q, numers); // q += numers
-    
-    // If q is non-negative, we have nothing to do.
-    // If q is negative, we want to add either (2**shift)-1 if d is a power of
-    // 2, or (2**shift) if it is not a power of 2.
-    uint32_t is_power_of_2 = (magic == 0);
-    __m128i q_sign = libdivide_s64_signbits(q); // q_sign = q >> 63
-    q = _mm_add_epi64(q, _mm_and_si128(q_sign, libdivide__u64_to_m128((1ULL << shift) - is_power_of_2))); // q = q + (q_sign & ((1 << shift) - is_power_of_2)
-    q = libdivide_s64_shift_right_vector(q, shift); // q >>= shift
-    q = _mm_sub_epi64(_mm_xor_si128(q, sign), sign); // q = (q ^ sign) - sign
-    return q;
-}
-
-#endif
-
-/////////// C++ stuff
- 
-#ifdef __cplusplus
-
-// Our divider struct is templated on both a type (like uint64_t) and an
-// algorithm index. BRANCHFULL is the default algorithm, BRANCHFREE is the
-// branchfree variant, and the indexed variants are for unswitching.
-enum {
-    BRANCHFULL = -1,
-    BRANCHFREE = -2,
-    ALGORITHM0 = 0,
-    ALGORITHM1 = 1,
-    ALGORITHM2 = 2,
-    ALGORITHM3 = 3,
-    ALGORITHM4 = 4
-};
-
-namespace libdivide_internal {
-    
-#if LIBDIVIDE_USE_SSE2
-#define MAYBE_VECTOR(X) X
-#define MAYBE_VECTOR_PARAM(X) __m128i vector_func(__m128i, const X *)
-
-#else
-#define MAYBE_VECTOR(X) 0
-#define MAYBE_VECTOR_PARAM(X) int vector_func
-#endif
-
-    // Some bogus unswitch functions for unsigned types so the same
-    // (presumably templated) code can work for both signed and unsigned.
-    uint32_t crash_u32(uint32_t, const libdivide_u32_t *) { abort(); return *(uint32_t *)NULL; }
-    uint64_t crash_u64(uint64_t, const libdivide_u64_t *) { abort(); return *(uint64_t *)NULL; }
-#if LIBDIVIDE_USE_SSE2
-    __m128i crash_u32_vector(__m128i, const libdivide_u32_t *) { abort(); return *(__m128i *)NULL; }
-    __m128i crash_u64_vector(__m128i, const libdivide_u64_t *) { abort(); return *(__m128i *)NULL; }
-#endif
-
-    // Base divider, which provides storage for the actual divider
-    template<typename IntType, // like uint32_t
-             typename DenomType, // like libdivide_u32_t
-             DenomType gen_func(IntType), // like libdivide_u32_gen
-             IntType do_func(IntType, const DenomType *), // like libdivide_u32_do
-             MAYBE_VECTOR_PARAM(DenomType)> // like libdivide_u32_do_vector
-    struct base {
-        // Storage for the actual divider
-        DenomType denom;
-        
-        // Constructor that takes a divisor value, and applies the gen function
-        base(IntType d) : denom(gen_func(d)) { }
-        
-        // Copy constructor
-        base(const DenomType & d) : denom(d) { }
-        
-        // Default constructor to allow uninitialized uses in e.g. arrays
-        base() {}
-        
-        // Scalar divide
-        IntType perform_divide(IntType val) const { return do_func(val, &denom); }
-        
-#if LIBDIVIDE_USE_SSE2
-        // Vector divide
-        __m128i perform_divide_vector(__m128i val) const { return vector_func(val, &denom); }
-#endif
-    };
-    
-    // Type-specific dispatch
-    
-    // uint32
-    template<uint32_t do_func(uint32_t, const libdivide_u32_t*),
-             MAYBE_VECTOR_PARAM(libdivide_u32_t),
-             libdivide_u32_t gen_func(uint32_t) = libdivide_u32_gen>
-    struct denom_u32 {
-        typedef base<uint32_t, libdivide_u32_t, gen_func, do_func, vector_func> divider;
-    };
-    template<int ALGO> struct algo_u32 { };
-    template<> struct algo_u32<BRANCHFULL> { typedef denom_u32<libdivide_u32_do, MAYBE_VECTOR(libdivide_u32_do_vector)>::divider divider; };
-    template<> struct algo_u32<ALGORITHM0> { typedef denom_u32<libdivide_u32_do_alg0, MAYBE_VECTOR(libdivide_u32_do_vector_alg0)>::divider divider; };
-    template<> struct algo_u32<ALGORITHM1> { typedef denom_u32<libdivide_u32_do_alg1, MAYBE_VECTOR(libdivide_u32_do_vector_alg1)>::divider divider; };
-    template<> struct algo_u32<ALGORITHM2> { typedef denom_u32<libdivide_u32_do_alg2, MAYBE_VECTOR(libdivide_u32_do_vector_alg2)>::divider divider; };
-    template<> struct algo_u32<BRANCHFREE> { typedef base<uint32_t, libdivide_u32_branchfree_t, libdivide_u32_branchfree_gen, libdivide_u32_branchfree_do, MAYBE_VECTOR(libdivide_u32_branchfree_do_vector)> divider;  };
-    
-    // uint64
-    template<uint64_t do_func(uint64_t, const libdivide_u64_t*),
-             MAYBE_VECTOR_PARAM(libdivide_u64_t),
-             libdivide_u64_t gen_func(uint64_t) = libdivide_u64_gen>
-    struct denom_u64 {
-        typedef base<uint64_t, libdivide_u64_t, gen_func, do_func, vector_func> divider;
-    };
-    template<int ALGO> struct algo_u64 { };
-    template<> struct algo_u64<BRANCHFULL> { typedef denom_u64<libdivide_u64_do, MAYBE_VECTOR(libdivide_u64_do_vector)>::divider divider; };
-    template<> struct algo_u64<ALGORITHM0> { typedef denom_u64<libdivide_u64_do_alg0, MAYBE_VECTOR(libdivide_u64_do_vector_alg0)>::divider divider; };
-    template<> struct algo_u64<ALGORITHM1> { typedef denom_u64<libdivide_u64_do_alg1, MAYBE_VECTOR(libdivide_u64_do_vector_alg1)>::divider divider; };
-    template<> struct algo_u64<ALGORITHM2> { typedef denom_u64<libdivide_u64_do_alg2, MAYBE_VECTOR(libdivide_u64_do_vector_alg2)>::divider divider; };
-    template<> struct algo_u64<BRANCHFREE> { typedef base<uint64_t, libdivide_u64_branchfree_t, libdivide_u64_branchfree_gen, libdivide_u64_branchfree_do, MAYBE_VECTOR(libdivide_u64_branchfree_do_vector)> divider;  };
-  
-    // int32
-    template<int32_t do_func(int32_t, const libdivide_s32_t*),
-             MAYBE_VECTOR_PARAM(libdivide_s32_t)>
-    struct denom_s32 {
-        typedef base<int32_t, libdivide_s32_t, libdivide_s32_gen, do_func, vector_func> divider;
-    };
-    template<int ALGO> struct algo_s32 { };
-    template<> struct algo_s32<BRANCHFULL> { typedef denom_s32<libdivide_s32_do, MAYBE_VECTOR(libdivide_s32_do_vector)>::divider divider; };
-    template<> struct algo_s32<ALGORITHM0> { typedef denom_s32<libdivide_s32_do_alg0, MAYBE_VECTOR(libdivide_s32_do_vector_alg0)>::divider divider; };
-    template<> struct algo_s32<ALGORITHM1> { typedef denom_s32<libdivide_s32_do_alg1, MAYBE_VECTOR(libdivide_s32_do_vector_alg1)>::divider divider; };
-    template<> struct algo_s32<ALGORITHM2> { typedef denom_s32<libdivide_s32_do_alg2, MAYBE_VECTOR(libdivide_s32_do_vector_alg2)>::divider divider; };
-    template<> struct algo_s32<ALGORITHM3> { typedef denom_s32<libdivide_s32_do_alg3, MAYBE_VECTOR(libdivide_s32_do_vector_alg3)>::divider divider; };
-    template<> struct algo_s32<ALGORITHM4> { typedef denom_s32<libdivide_s32_do_alg4, MAYBE_VECTOR(libdivide_s32_do_vector_alg4)>::divider divider; };
-    template<> struct algo_s32<BRANCHFREE> { typedef base<int32_t, libdivide_s32_branchfree_t, libdivide_s32_branchfree_gen, libdivide_s32_branchfree_do, MAYBE_VECTOR(libdivide_s32_branchfree_do_vector)> divider; };
-    
-    // int64
-    template<int64_t do_func(int64_t, const libdivide_s64_t*),
-             MAYBE_VECTOR_PARAM(libdivide_s64_t)>
-    struct denom_s64 {
-        typedef base<int64_t, libdivide_s64_t, libdivide_s64_gen, do_func, vector_func> divider;
-    };
-    template<int ALGO> struct algo_s64 { };
-    template<> struct algo_s64<BRANCHFULL> { typedef denom_s64<libdivide_s64_do, MAYBE_VECTOR(libdivide_s64_do_vector)>::divider divider; };
-    template<> struct algo_s64<ALGORITHM0> { typedef denom_s64<libdivide_s64_do_alg0, MAYBE_VECTOR(libdivide_s64_do_vector_alg0)>::divider divider; };
-    template<> struct algo_s64<ALGORITHM1> { typedef denom_s64<libdivide_s64_do_alg1, MAYBE_VECTOR(libdivide_s64_do_vector_alg1)>::divider divider; };
-    template<> struct algo_s64<ALGORITHM2> { typedef denom_s64<libdivide_s64_do_alg2, MAYBE_VECTOR(libdivide_s64_do_vector_alg2)>::divider divider; };
-    template<> struct algo_s64<ALGORITHM3> { typedef denom_s64<libdivide_s64_do_alg3, MAYBE_VECTOR(libdivide_s64_do_vector_alg3)>::divider divider; };
-    template<> struct algo_s64<ALGORITHM4> { typedef denom_s64<libdivide_s64_do_alg4, MAYBE_VECTOR(libdivide_s64_do_vector_alg4)>::divider divider; };
-    template<> struct algo_s64<BRANCHFREE> { typedef base<int64_t, libdivide_s64_branchfree_t, libdivide_s64_branchfree_gen, libdivide_s64_branchfree_do, MAYBE_VECTOR(libdivide_s64_branchfree_do_vector)> divider; };
-    
-    // Bogus versions to allow templated code to operate on int and uint uniformly
-    template<> struct algo_u32<ALGORITHM3>  { typedef denom_u32<crash_u32, MAYBE_VECTOR(crash_u32_vector)>::divider divider; };
-    template<> struct algo_u32<ALGORITHM4>  { typedef denom_u32<crash_u32, MAYBE_VECTOR(crash_u32_vector)>::divider divider; };
-    template<> struct algo_u64<ALGORITHM3>  { typedef denom_u64<crash_u64, MAYBE_VECTOR(crash_u64_vector)>::divider divider; };
-    template<> struct algo_u64<ALGORITHM4>  { typedef denom_u64<crash_u64, MAYBE_VECTOR(crash_u64_vector)>::divider divider; };
-    
-    // Templated dispatch using partial specialization
-    template<typename T, int ALGO> struct dispatcher{};
-    template<int ALGO> struct dispatcher<uint32_t, ALGO> { typedef struct algo_u32<ALGO> algo; };
-    template<int ALGO> struct dispatcher<int32_t, ALGO>  { typedef struct algo_s32<ALGO> algo; };
-    template<int ALGO> struct dispatcher<uint64_t, ALGO> { typedef struct algo_u64<ALGO> algo; };
-    template<int ALGO> struct dispatcher<int64_t, ALGO>  { typedef struct algo_s64<ALGO> algo; };
-    
-    // Overloads that don't depend on the algorithm.
-    inline uint32_t recover(const libdivide_u32_t *s) { return libdivide_u32_recover(s); }
-    inline int32_t  recover(const libdivide_s32_t *s) { return libdivide_s32_recover(s); }
-    inline uint64_t recover(const libdivide_u64_t *s) { return libdivide_u64_recover(s); }
-    inline int64_t  recover(const libdivide_s64_t *s) { return libdivide_s64_recover(s); }
-    
-    inline uint32_t recover(const libdivide_u32_branchfree_t *s) { return libdivide_u32_branchfree_recover(s); }
-    inline int32_t  recover(const libdivide_s32_branchfree_t *s) { return libdivide_s32_branchfree_recover(s); }
-    inline uint64_t recover(const libdivide_u64_branchfree_t *s) { return libdivide_u64_branchfree_recover(s); }
-    inline int64_t  recover(const libdivide_s64_branchfree_t *s) { return libdivide_s64_branchfree_recover(s); }
-    
-    inline int get_algorithm(const libdivide_u32_t *s) { return libdivide_u32_get_algorithm(s); }
-    inline int get_algorithm(const libdivide_s32_t *s) { return libdivide_s32_get_algorithm(s); }
-    inline int get_algorithm(const libdivide_u64_t *s) { return libdivide_u64_get_algorithm(s); }
-    inline int get_algorithm(const libdivide_s64_t *s) { return libdivide_s64_get_algorithm(s); }
-    
-    // Fallback for branchfree variants, which do not support unswitching
-    template<typename T> int get_algorithm(const T *) { return -1; }
-}
-
-template<typename T, int ALGO = BRANCHFULL>
-class divider
-{
-    private:
-    // Here's the actual divider 
-    typedef typename libdivide_internal::dispatcher<T, ALGO>::algo::divider div_t;
-    div_t sub;
-    
-    // unswitch() friend declaration 
-    template<int NEW_ALGO, typename S> friend divider<S, NEW_ALGO> unswitch(const divider<S, BRANCHFULL> & d);
-    
-    // Constructor used by the unswitch friend 
-    divider(const div_t &denom) : sub(denom) { }
-    
-    public:
-    
-    // Ordinary constructor, that takes the divisor as a parameter. 
-    divider(T n) : sub(n) { }
-    
-    // Default constructor. We leave this deliberately undefined so that
-    // creating an array of divider and then initializing them doesn't slow us
-    // down.
-    divider() { }
-    
-    // Divides the parameter by the divisor, returning the quotient 
-    T perform_divide(T val) const { return sub.perform_divide(val); }
-    
-    // Recovers the divisor that was used to initialize the divider 
-    T recover_divisor() const { return libdivide_internal::recover(&sub.denom); }
-    
-#if LIBDIVIDE_USE_SSE2
-    // Treats the vector as either two or four packed values (depending on the
-    // size), and divides each of them by the divisor, returning the packed
-    // quotients.
-    __m128i perform_divide_vector(__m128i val) const { return sub.perform_divide_vector(val); } 
-#endif
-
-    // Returns the index of algorithm, for use in the unswitch function. Does
-    // not apply to branchfree variant.
-    // Returns the algorithm for unswitching.
-    int get_algorithm() const { return libdivide_internal::get_algorithm(&sub.denom); }
-    
-    // operator== 
-    bool operator==(const divider<T, ALGO> & him) const { return sub.denom.magic == him.sub.denom.magic && sub.denom.more == him.sub.denom.more; }
-    bool operator!=(const divider<T, ALGO> & him) const { return ! (*this == him); }
-};
-
-// Returns a divider specialized for the given algorithm. 
-template<int NEW_ALGO, typename T>
-divider<T, NEW_ALGO> unswitch(const divider<T, BRANCHFULL> & d) { return divider<T, NEW_ALGO>(d.sub.denom); }
-
-// Overload of the / operator for scalar division. 
-template<typename int_type, int ALGO>
-int_type operator/(int_type numer, const divider<int_type, ALGO> & denom) {
-    return denom.perform_divide(numer);
-}
-
-#if  LIBDIVIDE_USE_SSE2
-// Overload of the / operator for vector division. 
-template<typename int_type, int ALGO>
-__m128i operator/(__m128i numer, const divider<int_type, ALGO> & denom) {
-    return denom.perform_divide_vector(numer);
-}
-#endif
-
-#endif //__cplusplus
-    
-#endif // LIBDIVIDE_HEADER_ONLY
-
-#ifdef __cplusplus
-LIBDIVIDE_CLOSE_BRACKET // close namespace libdivide
-LIBDIVIDE_CLOSE_BRACKET // close anonymous namespace
-#endif
+// libdivide.h
+// Copyright 2010 - 2016 ridiculous_fish
+
+#if defined(_WIN32) || defined(WIN32)
+#define LIBDIVIDE_WINDOWS 1
+#endif
+
+#if defined(_MSC_VER)
+#define LIBDIVIDE_VC 1
+#endif
+
+#ifdef __cplusplus
+#include <cstdlib>
+#include <cstdio>
+#include <cassert>
+#else
+#include <stdlib.h>
+#include <stdio.h>
+#include <assert.h>
+#endif
+
+#if ! LIBDIVIDE_HAS_STDINT_TYPES && (! LIBDIVIDE_VC || _MSC_VER >= 1600)
+// Only Visual C++ 2010 and later include stdint.h
+#include <stdint.h>
+#define LIBDIVIDE_HAS_STDINT_TYPES 1
+#endif
+
+#if ! LIBDIVIDE_HAS_STDINT_TYPES
+typedef __int32 int32_t;
+typedef unsigned __int32 uint32_t;
+typedef __int64 int64_t;
+typedef unsigned __int64 uint64_t;
+typedef __int8 int8_t;
+typedef unsigned __int8 uint8_t;
+#endif
+
+#if LIBDIVIDE_USE_SSE2
+    #include <emmintrin.h>
+#endif
+
+#if LIBDIVIDE_VC
+    #include <intrin.h>
+#endif
+
+#ifndef __has_builtin
+#define __has_builtin(x) 0 // Compatibility with non-clang compilers.
+#endif
+
+#if defined(__SIZEOF_INT128__)
+#define HAS_INT128_T 1
+#endif
+
+#if defined(__x86_64__) || defined(_WIN64) || defined(_M_64)
+#define LIBDIVIDE_IS_X86_64 1
+#endif
+
+#if defined(__i386__)
+#define LIBDIVIDE_IS_i386 1
+#endif
+
+#if __GNUC__ || __clang__
+#define LIBDIVIDE_GCC_STYLE_ASM 1
+#endif
+
+#if LIBDIVIDE_ASSERTIONS_ON
+#define LIBDIVIDE_ASSERT(x) \
+    do { \
+        if (! (x)) { \
+            fprintf(stderr, "Assertion failure on line %ld: %s\n", (long)__LINE__, #x); \
+            exit(-1); \
+        } \
+    } while (0)
+#else
+#define LIBDIVIDE_ASSERT(x)
+#endif
+
+// libdivide may use the pmuldq (vector signed 32x32->64 mult instruction)
+// which is in SSE 4.1. However, signed multiplication can be emulated
+// efficiently with unsigned multiplication, and SSE 4.1 is currently rare, so
+// it is OK to not turn this on.
+#ifdef LIBDIVIDE_USE_SSE4_1
+#include <smmintrin.h>
+#endif
+
+// Silly defines to prevent Xcode indenting
+#define LIBDIVIDE_OPEN_BRACKET {
+#define LIBDIVIDE_CLOSE_BRACKET }
+
+#ifdef __cplusplus
+// We place libdivide within the libdivide namespace, and that goes in an
+// anonymous namespace so that the functions are only visible to files that
+// #include this header and don't get external linkage. At least that's the
+// theory.
+namespace LIBDIVIDE_OPEN_BRACKET
+namespace libdivide LIBDIVIDE_OPEN_BRACKET
+#endif
+
+// Explanation of "more" field: bit 6 is whether to use shift path. If we are
+// using the shift path, bit 7 is whether the divisor is negative in the signed
+// case; in the unsigned case it is 0. Bits 0-4 is shift value (for shift
+// path or mult path).  In 32 bit case, bit 5 is always 0. We use bit 7 as the
+// "negative divisor indicator" so that we can use sign extension to
+// efficiently go to a full-width -1.
+//
+// u32: [0-4] shift value
+//      [5] ignored
+//      [6] add indicator
+//      [7] shift path
+//
+// s32: [0-4] shift value
+//      [5] shift path
+//      [6] add indicator
+//      [7] indicates negative divisor
+//
+// u64: [0-5] shift value
+//      [6] add indicator
+//      [7] shift path
+//
+// s64: [0-5] shift value
+//      [6] add indicator
+//      [7] indicates negative divisor
+//      magic number of 0 indicates shift path (we ran out of bits!)
+//
+// In s32 and s64 branchfree modes, the magic number is negated according to
+// whether the divisor is negated. In branchfree strategy, it is not negated.
+
+enum {
+    LIBDIVIDE_32_SHIFT_MASK = 0x1F,
+    LIBDIVIDE_64_SHIFT_MASK = 0x3F,
+    LIBDIVIDE_ADD_MARKER = 0x40,
+    LIBDIVIDE_U32_SHIFT_PATH = 0x80,
+    LIBDIVIDE_U64_SHIFT_PATH = 0x80,
+    LIBDIVIDE_S32_SHIFT_PATH = 0x20,
+    LIBDIVIDE_NEGATIVE_DIVISOR = 0x80    
+};
+
+struct libdivide_u32_t {
+    uint32_t magic;
+    uint8_t more;
+};
+
+struct libdivide_s32_t {
+    int32_t magic;
+    uint8_t more;
+};
+
+struct libdivide_u64_t {
+    uint64_t magic;
+    uint8_t more;
+};    
+
+struct libdivide_s64_t {
+    int64_t magic;
+    uint8_t more;
+};
+
+struct libdivide_u32_branchfree_t {
+    uint32_t magic;
+    uint8_t more;
+};
+
+struct libdivide_s32_branchfree_t {
+    int32_t magic;
+    uint8_t more;
+};
+
+struct libdivide_u64_branchfree_t {
+    uint64_t magic;
+    uint8_t more;
+};
+
+struct libdivide_s64_branchfree_t {
+    int64_t magic;
+    uint8_t more;
+};
+
+#ifndef LIBDIVIDE_API
+    #ifdef __cplusplus
+        // In C++, we don't want our public functions to be static, because
+        // they are arguments to templates and static functions can't do that.
+        // They get internal linkage through virtue of the anonymous namespace.
+        // In C, they should be static.
+        #define LIBDIVIDE_API
+    #else
+        #define LIBDIVIDE_API static inline
+    #endif
+#endif
+
+LIBDIVIDE_API struct libdivide_s32_t libdivide_s32_gen(int32_t y);
+LIBDIVIDE_API struct libdivide_u32_t libdivide_u32_gen(uint32_t y);
+LIBDIVIDE_API struct libdivide_s64_t libdivide_s64_gen(int64_t y);
+LIBDIVIDE_API struct libdivide_u64_t libdivide_u64_gen(uint64_t y);
+
+LIBDIVIDE_API struct libdivide_s32_branchfree_t libdivide_s32_branchfree_gen(int32_t y);
+LIBDIVIDE_API struct libdivide_u32_branchfree_t libdivide_u32_branchfree_gen(uint32_t y);
+LIBDIVIDE_API struct libdivide_s64_branchfree_t libdivide_s64_branchfree_gen(int64_t y);
+LIBDIVIDE_API struct libdivide_u64_branchfree_t libdivide_u64_branchfree_gen(uint64_t y);
+    
+LIBDIVIDE_API int32_t  libdivide_s32_do(int32_t numer, const struct libdivide_s32_t *denom);
+LIBDIVIDE_API uint32_t libdivide_u32_do(uint32_t numer, const struct libdivide_u32_t *denom);
+LIBDIVIDE_API int64_t  libdivide_s64_do(int64_t numer, const struct libdivide_s64_t *denom);
+LIBDIVIDE_API uint64_t libdivide_u64_do(uint64_t y, const struct libdivide_u64_t *denom);
+
+LIBDIVIDE_API int32_t  libdivide_s32_branchfree_do(int32_t numer, const struct libdivide_s32_branchfree_t *denom);
+LIBDIVIDE_API uint32_t libdivide_u32_branchfree_do(uint32_t numer, const struct libdivide_u32_branchfree_t *denom);
+LIBDIVIDE_API int64_t  libdivide_s64_branchfree_do(int64_t numer, const struct libdivide_s64_branchfree_t *denom);
+LIBDIVIDE_API uint64_t libdivide_u64_branchfree_do(uint64_t y, const struct libdivide_u64_branchfree_t *denom);
+    
+LIBDIVIDE_API int32_t  libdivide_s32_recover(const struct libdivide_s32_t *denom);
+LIBDIVIDE_API uint32_t libdivide_u32_recover(const struct libdivide_u32_t *denom);
+LIBDIVIDE_API int64_t  libdivide_s64_recover(const struct libdivide_s64_t *denom);
+LIBDIVIDE_API uint64_t libdivide_u64_recover(const struct libdivide_u64_t *denom);
+
+LIBDIVIDE_API int32_t  libdivide_s32_branchfree_recover(const struct libdivide_s32_branchfree_t *denom);
+LIBDIVIDE_API uint32_t libdivide_u32_branchfree_recover(const struct libdivide_u32_branchfree_t *denom);
+LIBDIVIDE_API int64_t  libdivide_s64_branchfree_recover(const struct libdivide_s64_branchfree_t *denom);
+LIBDIVIDE_API uint64_t libdivide_u64_branchfree_recover(const struct libdivide_u64_branchfree_t *denom);
+
+LIBDIVIDE_API int libdivide_u32_get_algorithm(const struct libdivide_u32_t *denom);
+LIBDIVIDE_API uint32_t libdivide_u32_do_alg0(uint32_t numer, const struct libdivide_u32_t *denom);
+LIBDIVIDE_API uint32_t libdivide_u32_do_alg1(uint32_t numer, const struct libdivide_u32_t *denom);
+LIBDIVIDE_API uint32_t libdivide_u32_do_alg2(uint32_t numer, const struct libdivide_u32_t *denom);
+ 
+LIBDIVIDE_API int libdivide_u64_get_algorithm(const struct libdivide_u64_t *denom);
+LIBDIVIDE_API uint64_t libdivide_u64_do_alg0(uint64_t numer, const struct libdivide_u64_t *denom);
+LIBDIVIDE_API uint64_t libdivide_u64_do_alg1(uint64_t numer, const struct libdivide_u64_t *denom);
+LIBDIVIDE_API uint64_t libdivide_u64_do_alg2(uint64_t numer, const struct libdivide_u64_t *denom);
+ 
+LIBDIVIDE_API int libdivide_s32_get_algorithm(const struct libdivide_s32_t *denom);
+LIBDIVIDE_API int32_t libdivide_s32_do_alg0(int32_t numer, const struct libdivide_s32_t *denom);
+LIBDIVIDE_API int32_t libdivide_s32_do_alg1(int32_t numer, const struct libdivide_s32_t *denom);
+LIBDIVIDE_API int32_t libdivide_s32_do_alg2(int32_t numer, const struct libdivide_s32_t *denom);
+LIBDIVIDE_API int32_t libdivide_s32_do_alg3(int32_t numer, const struct libdivide_s32_t *denom);
+LIBDIVIDE_API int32_t libdivide_s32_do_alg4(int32_t numer, const struct libdivide_s32_t *denom);
+ 
+LIBDIVIDE_API int libdivide_s64_get_algorithm(const struct libdivide_s64_t *denom);
+LIBDIVIDE_API int64_t libdivide_s64_do_alg0(int64_t numer, const struct libdivide_s64_t *denom);
+LIBDIVIDE_API int64_t libdivide_s64_do_alg1(int64_t numer, const struct libdivide_s64_t *denom);
+LIBDIVIDE_API int64_t libdivide_s64_do_alg2(int64_t numer, const struct libdivide_s64_t *denom);
+LIBDIVIDE_API int64_t libdivide_s64_do_alg3(int64_t numer, const struct libdivide_s64_t *denom);
+LIBDIVIDE_API int64_t libdivide_s64_do_alg4(int64_t numer, const struct libdivide_s64_t *denom);
+
+#if LIBDIVIDE_USE_SSE2
+LIBDIVIDE_API __m128i libdivide_u32_do_vector(__m128i numers, const struct libdivide_u32_t * denom);
+LIBDIVIDE_API __m128i libdivide_s32_do_vector(__m128i numers, const struct libdivide_s32_t * denom);
+LIBDIVIDE_API __m128i libdivide_u64_do_vector(__m128i numers, const struct libdivide_u64_t * denom);
+LIBDIVIDE_API __m128i libdivide_s64_do_vector(__m128i numers, const struct libdivide_s64_t * denom);
+
+LIBDIVIDE_API __m128i libdivide_u32_do_vector_alg0(__m128i numers, const struct libdivide_u32_t * denom);
+LIBDIVIDE_API __m128i libdivide_u32_do_vector_alg1(__m128i numers, const struct libdivide_u32_t * denom);
+LIBDIVIDE_API __m128i libdivide_u32_do_vector_alg2(__m128i numers, const struct libdivide_u32_t * denom);
+
+LIBDIVIDE_API __m128i libdivide_s32_do_vector_alg0(__m128i numers, const struct libdivide_s32_t * denom);
+LIBDIVIDE_API __m128i libdivide_s32_do_vector_alg1(__m128i numers, const struct libdivide_s32_t * denom);
+LIBDIVIDE_API __m128i libdivide_s32_do_vector_alg2(__m128i numers, const struct libdivide_s32_t * denom);
+LIBDIVIDE_API __m128i libdivide_s32_do_vector_alg3(__m128i numers, const struct libdivide_s32_t * denom);
+LIBDIVIDE_API __m128i libdivide_s32_do_vector_alg4(__m128i numers, const struct libdivide_s32_t * denom);
+
+LIBDIVIDE_API __m128i libdivide_u64_do_vector_alg0(__m128i numers, const struct libdivide_u64_t * denom);
+LIBDIVIDE_API __m128i libdivide_u64_do_vector_alg1(__m128i numers, const struct libdivide_u64_t * denom);
+LIBDIVIDE_API __m128i libdivide_u64_do_vector_alg2(__m128i numers, const struct libdivide_u64_t * denom);
+
+LIBDIVIDE_API __m128i libdivide_s64_do_vector_alg0(__m128i numers, const struct libdivide_s64_t * denom);
+LIBDIVIDE_API __m128i libdivide_s64_do_vector_alg1(__m128i numers, const struct libdivide_s64_t * denom);
+LIBDIVIDE_API __m128i libdivide_s64_do_vector_alg2(__m128i numers, const struct libdivide_s64_t * denom);
+LIBDIVIDE_API __m128i libdivide_s64_do_vector_alg3(__m128i numers, const struct libdivide_s64_t * denom);
+LIBDIVIDE_API __m128i libdivide_s64_do_vector_alg4(__m128i numers, const struct libdivide_s64_t * denom);
+
+LIBDIVIDE_API __m128i libdivide_u32_branchfree_do_vector(__m128i numers, const struct libdivide_u32_branchfree_t * denom);
+LIBDIVIDE_API __m128i libdivide_s32_branchfree_do_vector(__m128i numers, const struct libdivide_s32_branchfree_t * denom);
+LIBDIVIDE_API __m128i libdivide_u64_branchfree_do_vector(__m128i numers, const struct libdivide_u64_branchfree_t * denom);
+LIBDIVIDE_API __m128i libdivide_s64_branchfree_do_vector(__m128i numers, const struct libdivide_s64_branchfree_t * denom);
+
+#endif
+
+//////// Internal Utility Functions
+
+enum libdivide_internal_strategy_t {
+    libdivide_strat_default,
+    libdivide_strat_branchfree,
+    libdivide_strat_specialized
+};
+
+enum libdivide_internal_salgo_t {
+    libdivide_salgo_shift_positive,
+    libdivide_salgo_shift_negative,
+    libdivide_salgo_add_positive,
+    libdivide_salgo_add_negative,
+    libdivide_salgo_noadd
+};
+ 
+static inline uint32_t libdivide__mullhi_u32(uint32_t x, uint32_t y) {
+    uint64_t xl = x, yl = y;
+    uint64_t rl = xl * yl;
+    return (uint32_t)(rl >> 32);
+}
+ 
+static uint64_t libdivide__mullhi_u64(uint64_t x, uint64_t y) {
+#if HAS_INT128_T
+    __uint128_t xl = x, yl = y;
+    __uint128_t rl = xl * yl;
+    return (uint64_t)(rl >> 64);
+#else
+    // full 128 bits are x0 * y0 + (x0 * y1 << 32) + (x1 * y0 << 32) + (x1 * y1 << 64)
+    const uint32_t mask = 0xFFFFFFFF;
+    const uint32_t x0 = (uint32_t)(x & mask), x1 = (uint32_t)(x >> 32);
+    const uint32_t y0 = (uint32_t)(y & mask), y1 = (uint32_t)(y >> 32);
+    const uint32_t x0y0_hi = libdivide__mullhi_u32(x0, y0);
+    const uint64_t x0y1 = x0 * (uint64_t)y1;
+    const uint64_t x1y0 = x1 * (uint64_t)y0;
+    const uint64_t x1y1 = x1 * (uint64_t)y1;
+    
+    uint64_t temp = x1y0 + x0y0_hi;
+    uint64_t temp_lo = temp & mask, temp_hi = temp >> 32;
+    return x1y1 + temp_hi + ((temp_lo + x0y1) >> 32);
+#endif
+}
+ 
+static inline int64_t libdivide__mullhi_s64(int64_t x, int64_t y) {
+#if HAS_INT128_T
+    __int128_t xl = x, yl = y;
+    __int128_t rl = xl * yl;
+    return (int64_t)(rl >> 64);    
+#else
+    // full 128 bits are x0 * y0 + (x0 * y1 << 32) + (x1 * y0 << 32) + (x1 * y1 << 64)
+    const uint32_t mask = 0xFFFFFFFF;
+    const uint32_t x0 = (uint32_t)(x & mask), y0 = (uint32_t)(y & mask);
+    const int32_t x1 = (int32_t)(x >> 32), y1 = (int32_t)(y >> 32);
+    const uint32_t x0y0_hi = libdivide__mullhi_u32(x0, y0);
+    const int64_t t = x1*(int64_t)y0 + x0y0_hi;
+    const int64_t w1 = x0*(int64_t)y1 + (t & mask);
+    return x1*(int64_t)y1 + (t >> 32) + (w1 >> 32);
+#endif
+}
+    
+#if LIBDIVIDE_USE_SSE2
+
+static inline __m128i libdivide__u64_to_m128(uint64_t x) {
+#if LIBDIVIDE_VC && ! _WIN64
+    // 64 bit windows doesn't seem to have an implementation of any of these
+    // load intrinsics, and 32 bit Visual C++ crashes
+    _declspec(align(16)) uint64_t temp[2] = {x, x};
+    return _mm_load_si128((const __m128i*)temp);
+#elif defined(__ICC)
+    uint64_t __attribute__((aligned(16))) temp[2] = {x,x};
+    return _mm_load_si128((const __m128i*)temp);
+#elif __clang__
+    // clang does not provide this intrinsic either
+    return (__m128i){x, x};
+#else
+    // everyone else gets it right
+    return _mm_set1_epi64x(x);
+#endif
+}
+
+static inline __m128i libdivide_get_FFFFFFFF00000000(void) {
+    // returns the same as _mm_set1_epi64(0xFFFFFFFF00000000ULL)
+    // without touching memory.
+    __m128i result = _mm_set1_epi8(-1); // optimizes to pcmpeqd on OS X
+    return _mm_slli_epi64(result, 32);
+}
+    
+static inline __m128i libdivide_get_00000000FFFFFFFF(void) {
+    // returns the same as _mm_set1_epi64(0x00000000FFFFFFFFULL)
+    // without touching memory.
+    __m128i result = _mm_set1_epi8(-1); // optimizes to pcmpeqd on OS X
+    result = _mm_srli_epi64(result, 32);
+    return result;
+}
+
+static inline __m128i libdivide_s64_signbits(__m128i v) {
+    // we want to compute v >> 63, that is, _mm_srai_epi64(v, 63). But there
+    // is no 64 bit shift right arithmetic instruction in SSE2. So we have to
+    // fake it by first duplicating the high 32 bit values, and then using a 32
+    // bit shift. Another option would be to use _mm_srli_epi64(v, 63) and
+    // then subtract that from 0, but that approach appears to be substantially
+    // slower for unknown reasons
+    __m128i hiBitsDuped = _mm_shuffle_epi32(v, _MM_SHUFFLE(3, 3, 1, 1));
+    __m128i signBits = _mm_srai_epi32(hiBitsDuped, 31);
+    return signBits;
+}
+
+// Returns an __m128i whose low 32 bits are equal to amt and has zero elsewhere.
+static inline __m128i libdivide_u32_to_m128i(uint32_t amt) {
+    return _mm_set_epi32(0, 0, 0, amt);
+}
+    
+static inline __m128i libdivide_s64_shift_right_vector(__m128i v, int amt) {
+    // implementation of _mm_sra_epi64.  Here we have two 64 bit values which
+    // are shifted right to logically become (64 - amt) values, and are then
+    // sign extended from a (64 - amt) bit number.
+    const int b = 64 - amt;
+    __m128i m = libdivide__u64_to_m128(1ULL << (b - 1));
+    __m128i x = _mm_srl_epi64(v, libdivide_u32_to_m128i(amt));
+    __m128i result = _mm_sub_epi64(_mm_xor_si128(x, m), m); // result = x^m - m
+    return result;
+}
+
+// Here, b is assumed to contain one 32 bit value repeated four times. If it
+// did not, the function would not work.
+static inline __m128i libdivide__mullhi_u32_flat_vector(__m128i a, __m128i b) {
+    __m128i hi_product_0Z2Z = _mm_srli_epi64(_mm_mul_epu32(a, b), 32);
+    __m128i a1X3X = _mm_srli_epi64(a, 32);
+    __m128i hi_product_Z1Z3 = _mm_and_si128(_mm_mul_epu32(a1X3X, b), libdivide_get_FFFFFFFF00000000());
+    return _mm_or_si128(hi_product_0Z2Z, hi_product_Z1Z3); // = hi_product_0123
+}
+
+// Here, y is assumed to contain one 64 bit value repeated twice.
+static inline __m128i libdivide_mullhi_u64_flat_vector(__m128i x, __m128i y) {
+    // full 128 bits are x0 * y0 + (x0 * y1 << 32) + (x1 * y0 << 32) + (x1 * y1 << 64)
+    const __m128i mask = libdivide_get_00000000FFFFFFFF();
+    // x0 is low half of 2 64 bit values, x1 is high half in low slots
+    const __m128i x0 = _mm_and_si128(x, mask), x1 = _mm_srli_epi64(x, 32);
+    const __m128i y0 = _mm_and_si128(y, mask), y1 = _mm_srli_epi64(y, 32);
+    // x0 happens to have the low half of the two 64 bit values in 32 bit slots
+    // 0 and 2, so _mm_mul_epu32 computes their full product, and then we shift
+    // right by 32 to get just the high values
+    const __m128i x0y0_hi = _mm_srli_epi64(_mm_mul_epu32(x0, y0), 32);
+    const __m128i x0y1 = _mm_mul_epu32(x0, y1);
+    const __m128i x1y0 = _mm_mul_epu32(x1, y0);
+    const __m128i x1y1 = _mm_mul_epu32(x1, y1);
+    
+    const __m128i temp = _mm_add_epi64(x1y0, x0y0_hi);
+    __m128i temp_lo = _mm_and_si128(temp, mask), temp_hi = _mm_srli_epi64(temp, 32);
+    temp_lo = _mm_srli_epi64(_mm_add_epi64(temp_lo, x0y1), 32);
+    temp_hi = _mm_add_epi64(x1y1, temp_hi);
+    
+    return _mm_add_epi64(temp_lo, temp_hi);
+}
+
+// y is one 64 bit value repeated twice
+static inline __m128i libdivide_mullhi_s64_flat_vector(__m128i x, __m128i y) {
+    __m128i p = libdivide_mullhi_u64_flat_vector(x, y);
+    __m128i t1 = _mm_and_si128(libdivide_s64_signbits(x), y);
+    p = _mm_sub_epi64(p, t1);
+    __m128i t2 = _mm_and_si128(libdivide_s64_signbits(y), x);
+    p = _mm_sub_epi64(p, t2);
+    return p;
+}
+    
+#ifdef LIBDIVIDE_USE_SSE4_1
+    
+// b is one 32 bit value repeated four times.
+static inline __m128i libdivide_mullhi_s32_flat_vector(__m128i a, __m128i b) {
+    __m128i hi_product_0Z2Z = _mm_srli_epi64(_mm_mul_epi32(a, b), 32);
+    __m128i a1X3X = _mm_srli_epi64(a, 32);
+    __m128i hi_product_Z1Z3 = _mm_and_si128(_mm_mul_epi32(a1X3X, b), libdivide_get_FFFFFFFF00000000());
+    return _mm_or_si128(hi_product_0Z2Z, hi_product_Z1Z3); // = hi_product_0123
+}
+    
+#else
+
+// SSE2 does not have a signed multiplication instruction, but we can convert
+// unsigned to signed pretty efficiently. Again, b is just a 32 bit value
+// repeated four times.
+static inline __m128i libdivide_mullhi_s32_flat_vector(__m128i a, __m128i b) {
+    __m128i p = libdivide__mullhi_u32_flat_vector(a, b);
+    __m128i t1 = _mm_and_si128(_mm_srai_epi32(a, 31), b); // t1 = (a >> 31) & y, arithmetic shift
+    __m128i t2 = _mm_and_si128(_mm_srai_epi32(b, 31), a);
+    p = _mm_sub_epi32(p, t1);
+    p = _mm_sub_epi32(p, t2);
+    return p;
+}
+#endif
+#endif
+ 
+static inline int32_t libdivide__count_trailing_zeros32(uint32_t val) {
+#if __GNUC__ || __has_builtin(__builtin_ctz)
+    // Fast way to count trailing zeros
+    return __builtin_ctz(val);
+#elif LIBDIVIDE_VC
+    unsigned long result;
+    if (_BitScanForward(&result, val)) {
+        return result;
+    }
+    return 0;
+#else
+    // Dorky way to count trailing zeros. Note that this hangs for val = 0!
+    int32_t result = 0;
+    // Set v's trailing 0s to 1s and zero rest
+    val = (val ^ (val - 1)) >> 1;
+    while (val) {
+        val >>= 1;
+        result++;
+    }
+    return result;
+#endif
+}
+ 
+static inline int32_t libdivide__count_trailing_zeros64(uint64_t val) {
+#if __LP64__ && (__GNUC__ || __has_builtin(__builtin_ctzll))
+    // Fast way to count trailing zeros.
+    // Note that we disable this in 32 bit because gcc does something horrible,
+    // it calls through to a dynamically bound function.
+    return __builtin_ctzll(val);
+#elif LIBDIVIDE_VC && _WIN64
+    unsigned long result;
+    if (_BitScanForward64(&result, val)) {
+            return result;
+    }
+    return 0;
+#else
+    // Pretty good way to count trailing zeros.
+    // Note that this hangs for val = 0!
+    uint32_t lo = val & 0xFFFFFFFF;
+    if (lo != 0) return libdivide__count_trailing_zeros32(lo);
+    return 32 + libdivide__count_trailing_zeros32(val >> 32);
+#endif
+}
+ 
+static inline int32_t libdivide__count_leading_zeros32(uint32_t val) {
+#if __GNUC__ || __has_builtin(__builtin_clzll)
+    // Fast way to count leading zeros
+    return __builtin_clz(val);    
+#elif LIBDIVIDE_VC
+    unsigned long result;
+    if (_BitScanReverse(&result, val)) {
+        return 31 - result;
+    }
+    return 0;
+#else
+    // Dorky way to count leading zeros.
+    // Note that this hangs for val = 0!
+    int32_t result = 0;
+    while (! (val & (1U << 31))) {
+        val <<= 1;
+        result++;
+    }
+    return result;    
+#endif
+}
+    
+static inline int32_t libdivide__count_leading_zeros64(uint64_t val) {
+#if __GNUC__ || __has_builtin(__builtin_clzll)
+    // Fast way to count leading zeros
+    return __builtin_clzll(val);
+#elif LIBDIVIDE_VC && _WIN64
+    unsigned long result;
+    if (_BitScanReverse64(&result, val)) {
+        return 63 - result;
+    }
+    return 0;
+#else
+    // Dorky way to count leading zeros.
+    // Note that this hangs for val = 0!
+    int32_t result = 0;
+    while (! (val & (1ULL << 63))) {
+        val <<= 1;
+        result++;
+    }
+    return result;
+#endif
+}
+
+// libdivide_64_div_32_to_32: divides a 64 bit uint {u1, u0} by a 32 bit
+// uint {v}. The result must fit in 32 bits.
+// Returns the quotient directly and the remainder in *r
+#if (LIBDIVIDE_IS_i386 || LIBDIVIDE_IS_X86_64) && LIBDIVIDE_GCC_STYLE_ASM
+static uint32_t libdivide_64_div_32_to_32(uint32_t u1, uint32_t u0, uint32_t v, uint32_t *r) {
+    uint32_t result;
+    __asm__("divl %[v]"
+            : "=a"(result), "=d"(*r)
+            : [v] "r"(v), "a"(u0), "d"(u1)
+            );
+    return result;
+}
+#else
+static uint32_t libdivide_64_div_32_to_32(uint32_t u1, uint32_t u0, uint32_t v, uint32_t *r) {
+    uint64_t n = (((uint64_t)u1) << 32) | u0;
+    uint32_t result = (uint32_t)(n / v);
+    *r = (uint32_t)(n - result * (uint64_t)v);
+    return result;
+}
+#endif
+    
+#if LIBDIVIDE_IS_X86_64 && LIBDIVIDE_GCC_STYLE_ASM
+static uint64_t libdivide_128_div_64_to_64(uint64_t u1, uint64_t u0, uint64_t v, uint64_t *r) {
+    // u0 -> rax
+    // u1 -> rdx
+    // divq
+    uint64_t result;
+    __asm__("divq %[v]"
+            : "=a"(result), "=d"(*r)
+            : [v] "r"(v), "a"(u0), "d"(u1)
+            );
+    return result;
+
+}
+#else
+
+// Code taken from Hacker's Delight:
+// http://www.hackersdelight.org/HDcode/divlu.c.
+// License permits inclusion here per:
+// http://www.hackersdelight.org/permissions.htm
+
+static uint64_t libdivide_128_div_64_to_64(uint64_t u1, uint64_t u0, uint64_t v, uint64_t *r) {    
+    const uint64_t b = (1ULL << 32); // Number base (16 bits).
+    uint64_t un1, un0,  // Norm. dividend LSD's.
+    vn1, vn0,           // Norm. divisor digits.
+    q1, q0,             // Quotient digits.
+    un64, un21, un10,   // Dividend digit pairs.
+    rhat;               // A remainder.
+    int s;              // Shift amount for norm.
+    
+    if (u1 >= v) {                  // If overflow, set rem.
+        if (r != NULL)              // to an impossible value,
+            *r = (uint64_t) -1;    // and return the largest
+        return (uint64_t) -1;      // possible quotient.
+    }
+
+    // count leading zeros
+    s = libdivide__count_leading_zeros64(v); // 0 <= s <= 63.
+    if (s > 0) {
+        v = v << s;         // Normalize divisor.
+        un64 = (u1 << s) | ((u0 >> (64 - s)) & (-s >> 31));
+        un10 = u0 << s;     // Shift dividend left.
+    } else {
+        // Avoid undefined behavior.
+        un64 = u1 | u0;
+        un10 = u0;
+    }
+
+    vn1 = v >> 32;            // Break divisor up into
+    vn0 = v & 0xFFFFFFFF;     // two 32-bit digits.
+
+    un1 = un10 >> 32;         // Break right half of
+    un0 = un10 & 0xFFFFFFFF;  // dividend into two digits.
+
+    q1 = un64/vn1;            // Compute the first
+    rhat = un64 - q1*vn1;     // quotient digit, q1.
+again1:
+    if (q1 >= b || q1*vn0 > b*rhat + un1) {
+        q1 = q1 - 1;
+        rhat = rhat + vn1;
+        if (rhat < b) goto again1;
+    }
+
+    un21 = un64*b + un1 - q1*v;  // Multiply and subtract.
+
+    q0 = un21/vn1;            // Compute the second
+    rhat = un21 - q0*vn1;     // quotient digit, q0.
+again2:
+    if (q0 >= b || q0*vn0 > b*rhat + un0) {
+        q0 = q0 - 1;
+        rhat = rhat + vn1;
+        if (rhat < b) goto again2;
+    }
+
+    if (r != NULL)                          // If remainder is wanted,
+        *r = (un21*b + un0 - q0*v) >> s;    // return it.
+    return q1*b + q0;
+}
+#endif
+
+// Bitshift a u128 in place, left (signed_shift > 0) or right (signed_shift < 0)
+static inline void libdivide_u128_shift(uint64_t *u1, uint64_t *u0, int32_t signed_shift)
+{
+    if (signed_shift > 0) {
+        uint32_t shift = signed_shift;
+        *u1 <<= shift;
+        *u1 |= *u0 >> (64 - shift);
+        *u0 <<= shift;
+    } else {
+        uint32_t shift = -signed_shift;
+        *u0 >>= shift;
+        *u0 |= *u1 << (64 - shift);
+        *u1 >>= shift;
+    }
+}
+    
+// Computes a 128 / 128 -> 64 bit division, with a 128 bit remainder.
+static uint64_t libdivide_128_div_128_to_64(uint64_t u_hi, uint64_t u_lo, uint64_t v_hi, uint64_t v_lo, uint64_t *r_hi, uint64_t *r_lo) {
+#if HAS_INT128_T
+    __uint128_t ufull = u_hi;
+    ufull = (ufull << 64) | u_lo;
+    __uint128_t vfull = v_hi;
+    vfull = (vfull << 64) | v_lo;
+    __uint128_t remainder = ufull % vfull;
+    *r_lo = (uint64_t)remainder;
+    *r_hi = (uint64_t)(remainder >> 64);
+    return (uint64_t)(ufull / vfull);
+#else
+    // Adapted from "Unsigned Doubleword Division" in Hacker's Delight
+    // We want to compute u / v
+    typedef struct { uint64_t hi; uint64_t lo; } u128_t;
+    u128_t u = {u_hi, u_lo};
+    u128_t v = {v_hi, v_lo};
+    if (v.hi == 0) {
+        // divisor v is a 64 bit value, so we just need one 128/64 division
+        // Note that we are simpler than Hacker's Delight here, because we know
+        // the quotient fits in 64 bits whereas Hacker's Delight demands a full
+        // 128 bit quotient
+        *r_hi = 0;
+        return libdivide_128_div_64_to_64(u.hi, u.lo, v.lo, r_lo);
+    }
+    // Here v >= 2**64
+    // We know that v.hi != 0, so count leading zeros is OK
+    // We have 0 <= n <= 63
+    uint32_t n = libdivide__count_leading_zeros64(v.hi);
+    
+    // Normalize the divisor so its MSB is 1
+    u128_t v1t = v;
+    libdivide_u128_shift(&v1t.hi, &v1t.lo, n);
+    uint64_t v1 = v1t.hi; // i.e. v1 = v1t >> 64
+    
+    // To ensure no overflow
+    u128_t u1 = u;
+    libdivide_u128_shift(&u1.hi, &u1.lo, -1);
+    
+    // Get quotient from divide unsigned insn.
+    uint64_t rem_ignored;
+    uint64_t q1 = libdivide_128_div_64_to_64(u1.hi, u1.lo, v1, &rem_ignored);
+    
+    // Undo normalization and division of u by 2.
+    u128_t q0 = {0, q1};
+    libdivide_u128_shift(&q0.hi, &q0.lo, n);
+    libdivide_u128_shift(&q0.hi, &q0.lo, -63);
+    
+    // Make q0 correct or too small by 1
+    // Equivalent to `if (q0 != 0) q0 = q0 - 1;`
+    if (q0.hi != 0 || q0.lo != 0) {
+        q0.hi -= (q0.lo == 0); // borrow
+        q0.lo -= 1;
+    }
+    
+    // Now q0 is correct.
+    // Compute q0 * v as q0v
+    // = (q0.hi<<64 + q0.lo) * (v.hi<<64 + v.lo)
+    // = (q0.hi*v.hi<<128 + q0.hi*v.lo<<64 + q0.lo*v.hi<<64 + q0.lo*v.lo)
+    // Each term is 128 bit
+    // High half of full product (upper 128 bits!) are dropped
+    u128_t q0v = {0, 0};
+    q0v.hi = q0.hi*v.lo + q0.lo*v.hi + libdivide__mullhi_u64(q0.lo, v.lo);
+    q0v.lo = q0.lo*v.lo;
+    
+    // Compute u - q0v as u_q0v
+    // This is the remainder
+    u128_t u_q0v = u;
+    u_q0v.hi -= q0v.hi + (u.lo < q0v.lo); // second term is borrow
+    u_q0v.lo -= q0v.lo;
+    
+    // Check if u_q0v >= v
+    // This checks if our remainder is larger than the divisor
+    if ((u_q0v.hi > v.hi) || (u_q0v.hi == v.hi && u_q0v.lo >= v.lo)) {
+        // Increment q0
+        q0.lo += 1;
+        q0.hi += (q0.lo == 0); // carry
+        
+        // Subtract v from remainder
+        u_q0v.hi -= v.hi + (u_q0v.lo < v.lo);
+        u_q0v.lo -= v.lo;
+    }
+        
+    *r_hi = u_q0v.hi;
+    *r_lo = u_q0v.lo;
+    
+    LIBDIVIDE_ASSERT(q0.hi == 0);
+    return q0.lo;
+#endif
+}
+
+#ifndef LIBDIVIDE_HEADER_ONLY
+  
+////////// UINT32
+
+static inline struct libdivide_u32_t libdivide_internal_u32_gen(uint32_t d, int branchfree) {
+    // 1 is not supported with branchfree algorithm
+    LIBDIVIDE_ASSERT(!branchfree || d != 1);
+
+    struct libdivide_u32_t result;
+    const uint32_t floor_log_2_d = 31 - libdivide__count_leading_zeros32(d);
+    if ((d & (d - 1)) == 0) {
+        // Power of 2
+        if (! branchfree) {
+            result.magic = 0;
+            result.more = floor_log_2_d | LIBDIVIDE_U32_SHIFT_PATH;
+        } else {
+            // We want a magic number of 2**32 and a shift of floor_log_2_d
+            // but one of the shifts is taken up by LIBDIVIDE_ADD_MARKER, so we
+            // subtract 1 from the shift
+            result.magic = 0;
+            result.more = (floor_log_2_d-1) | LIBDIVIDE_ADD_MARKER;
+        }
+    } else {
+        uint8_t more;
+        uint32_t rem, proposed_m;
+        proposed_m = libdivide_64_div_32_to_32(1U << floor_log_2_d, 0, d, &rem);
+        
+        LIBDIVIDE_ASSERT(rem > 0 && rem < d);
+        const uint32_t e = d - rem;
+        
+        // This power works if e < 2**floor_log_2_d.
+        if (!branchfree && (e < (1U << floor_log_2_d))) {
+            // This power works
+            more = floor_log_2_d;
+        } else {
+            // We have to use the general 33-bit algorithm.  We need to compute
+            // (2**power) / d. However, we already have (2**(power-1))/d and
+            // its remainder.  By doubling both, and then correcting the
+            // remainder, we can compute the larger division.
+            // don't care about overflow here - in fact, we expect it
+            proposed_m += proposed_m;
+            const uint32_t twice_rem = rem + rem;
+            if (twice_rem >= d || twice_rem < rem) proposed_m += 1;
+            more = floor_log_2_d | LIBDIVIDE_ADD_MARKER;
+        }
+        result.magic = 1 + proposed_m;
+        result.more = more;
+        // result.more's shift should in general be ceil_log_2_d. But if we
+        // used the smaller power, we subtract one from the shift because we're
+        // using the smaller power. If we're using the larger power, we
+        // subtract one from the shift because it's taken care of by the add
+        // indicator. So floor_log_2_d happens to be correct in both cases.
+    }
+    return result;
+}
+    
+struct libdivide_u32_t libdivide_u32_gen(uint32_t d) {
+    return libdivide_internal_u32_gen(d, 0);
+}
+    
+struct libdivide_u32_branchfree_t libdivide_u32_branchfree_gen(uint32_t d) {
+    struct libdivide_u32_t tmp = libdivide_internal_u32_gen(d, 1);
+    struct libdivide_u32_branchfree_t ret = {tmp.magic, (uint8_t)(tmp.more & LIBDIVIDE_32_SHIFT_MASK)};
+    return ret;
+}
+
+uint32_t libdivide_u32_do(uint32_t numer, const struct libdivide_u32_t *denom) {
+    uint8_t more = denom->more;
+    if (more & LIBDIVIDE_U32_SHIFT_PATH) {
+        return numer >> (more & LIBDIVIDE_32_SHIFT_MASK);
+    }
+    else {
+        uint32_t q = libdivide__mullhi_u32(denom->magic, numer);
+        if (more & LIBDIVIDE_ADD_MARKER) {
+            uint32_t t = ((numer - q) >> 1) + q;
+            return t >> (more & LIBDIVIDE_32_SHIFT_MASK);
+        }
+        else {
+            return q >> more; // all upper bits are 0 - don't need to mask them off
+        }
+    }
+}
+
+uint32_t libdivide_u32_recover(const struct libdivide_u32_t *denom) {
+    uint8_t more = denom->more;
+    uint8_t shift = more & LIBDIVIDE_32_SHIFT_MASK;
+    if (more & LIBDIVIDE_U32_SHIFT_PATH) {
+        return 1U << shift;
+    } else if (! (more & LIBDIVIDE_ADD_MARKER)) {
+        // We compute q = n/d = n*m / 2^(32 + shift)
+        // Therefore we have d = 2^(32 + shift) / m
+        // We need to ceil it.
+        // We know d is not a power of 2, so m is not a power of 2,
+        // so we can just add 1 to the floor
+        uint32_t hi_dividend = 1U << shift;
+        uint32_t rem_ignored;
+        return 1 + libdivide_64_div_32_to_32(hi_dividend, 0, denom->magic, &rem_ignored);
+    } else {
+        // Here we wish to compute d = 2^(32+shift+1)/(m+2^32).
+        // Notice (m + 2^32) is a 33 bit number. Use 64 bit division for now
+        // Also note that shift may be as high as 31, so shift + 1 will
+        // overflow. So we have to compute it as 2^(32+shift)/(m+2^32), and
+        // then double the quotient and remainder.
+        // TODO: do something better than 64 bit math
+        uint64_t half_n = 1ULL << (32 + shift);
+        uint64_t d = (1ULL << 32) | denom->magic;
+        // Note that the quotient is guaranteed <= 32 bits, but the remainder
+        // may need 33!
+        uint32_t half_q = (uint32_t)(half_n / d);
+        uint64_t rem = half_n % d;
+        // We computed 2^(32+shift)/(m+2^32)
+        // Need to double it, and then add 1 to the quotient if doubling th
+        // remainder would increase the quotient.
+        // Note that rem<<1 cannot overflow, since rem < d and d is 33 bits
+        uint32_t full_q = half_q + half_q + ((rem<<1) >= d);
+        
+        // We rounded down in gen unless we're a power of 2 (i.e. in branchfree case)
+        // We can detect that by looking at m. If m zero, we're a power of 2
+        return full_q + (denom->magic != 0);
+    }
+}
+
+uint32_t libdivide_u32_branchfree_recover(const struct libdivide_u32_branchfree_t *denom) {
+    struct libdivide_u32_t denom_u32 = {denom->magic, (uint8_t)(denom->more | LIBDIVIDE_ADD_MARKER)};
+    return libdivide_u32_recover(&denom_u32);
+}
+
+int libdivide_u32_get_algorithm(const struct libdivide_u32_t *denom) {
+    uint8_t more = denom->more;
+    if (more & LIBDIVIDE_U32_SHIFT_PATH) return 0;
+    else if (! (more & LIBDIVIDE_ADD_MARKER)) return 1;
+    else return 2;
+}
+ 
+uint32_t libdivide_u32_do_alg0(uint32_t numer, const struct libdivide_u32_t *denom) {
+    return numer >> (denom->more & LIBDIVIDE_32_SHIFT_MASK);
+}
+ 
+uint32_t libdivide_u32_do_alg1(uint32_t numer, const struct libdivide_u32_t *denom) {
+    uint32_t q = libdivide__mullhi_u32(denom->magic, numer);
+    return q >> denom->more;
+}    
+ 
+uint32_t libdivide_u32_do_alg2(uint32_t numer, const struct libdivide_u32_t *denom) {
+    // denom->add != 0
+    uint32_t q = libdivide__mullhi_u32(denom->magic, numer);
+    uint32_t t = ((numer - q) >> 1) + q;
+    // Note that this mask is typically free. Only the low bits are meaningful
+    // to a shift, so compilers can optimize out this AND.
+    return t >> (denom->more & LIBDIVIDE_32_SHIFT_MASK);
+}
+
+uint32_t libdivide_u32_branchfree_do(uint32_t numer, const struct libdivide_u32_branchfree_t *denom) {
+    // same as alg 2
+    uint32_t q = libdivide__mullhi_u32(denom->magic, numer);
+    uint32_t t = ((numer - q) >> 1) + q;
+    return t >> denom->more;
+}
+    
+#if LIBDIVIDE_USE_SSE2    
+__m128i libdivide_u32_do_vector(__m128i numers, const struct libdivide_u32_t *denom) {
+    uint8_t more = denom->more;
+    if (more & LIBDIVIDE_U32_SHIFT_PATH) {
+        return _mm_srl_epi32(numers, libdivide_u32_to_m128i(more & LIBDIVIDE_32_SHIFT_MASK));
+    }
+    else {
+        __m128i q = libdivide__mullhi_u32_flat_vector(numers, _mm_set1_epi32(denom->magic));
+        if (more & LIBDIVIDE_ADD_MARKER) {
+            // uint32_t t = ((numer - q) >> 1) + q;
+            // return t >> denom->shift;
+            __m128i t = _mm_add_epi32(_mm_srli_epi32(_mm_sub_epi32(numers, q), 1), q);
+            return _mm_srl_epi32(t, libdivide_u32_to_m128i(more & LIBDIVIDE_32_SHIFT_MASK));
+            
+        }
+        else {
+            // q >> denom->shift
+            return _mm_srl_epi32(q, libdivide_u32_to_m128i(more));
+        }
+    }
+}
+
+__m128i libdivide_u32_do_vector_alg0(__m128i numers, const struct libdivide_u32_t *denom) {
+    return _mm_srl_epi32(numers, libdivide_u32_to_m128i(denom->more & LIBDIVIDE_32_SHIFT_MASK));
+}
+
+__m128i libdivide_u32_do_vector_alg1(__m128i numers, const struct libdivide_u32_t *denom) {
+    __m128i q = libdivide__mullhi_u32_flat_vector(numers, _mm_set1_epi32(denom->magic));
+    return _mm_srl_epi32(q, libdivide_u32_to_m128i(denom->more));
+}
+
+__m128i libdivide_u32_do_vector_alg2(__m128i numers, const struct libdivide_u32_t *denom) {
+    __m128i q = libdivide__mullhi_u32_flat_vector(numers, _mm_set1_epi32(denom->magic));
+    __m128i t = _mm_add_epi32(_mm_srli_epi32(_mm_sub_epi32(numers, q), 1), q);
+    return _mm_srl_epi32(t, libdivide_u32_to_m128i(denom->more & LIBDIVIDE_32_SHIFT_MASK));
+}
+
+LIBDIVIDE_API __m128i libdivide_u32_branchfree_do_vector(__m128i numers, const struct libdivide_u32_branchfree_t * denom) {
+    // same as alg 2
+    __m128i q = libdivide__mullhi_u32_flat_vector(numers, _mm_set1_epi32(denom->magic));
+    __m128i t = _mm_add_epi32(_mm_srli_epi32(_mm_sub_epi32(numers, q), 1), q);
+    return _mm_srl_epi32(t, libdivide_u32_to_m128i(denom->more));
+}
+
+#endif
+ 
+/////////// UINT64
+
+static inline struct libdivide_u64_t libdivide_internal_u64_gen(uint64_t d, int branchfree) {
+    // 1 is not supported with branchfree algorithm
+    LIBDIVIDE_ASSERT(!branchfree || d != 1);
+    
+    struct libdivide_u64_t result;
+    const uint32_t floor_log_2_d = 63 - libdivide__count_leading_zeros64(d);
+    if ((d & (d - 1)) == 0) {
+        // Power of 2
+        if (! branchfree) {
+            result.magic = 0;
+            result.more = floor_log_2_d | LIBDIVIDE_U64_SHIFT_PATH;
+        } else {
+            // We want a magic number of 2**64 and a shift of floor_log_2_d
+            // but one of the shifts is taken up by LIBDIVIDE_ADD_MARKER, so we
+            // subtract 1 from the shift
+            result.magic = 0;
+            result.more = (floor_log_2_d-1) | LIBDIVIDE_ADD_MARKER;
+        }
+    } else {
+        uint64_t proposed_m, rem;
+        uint8_t more;
+        proposed_m = libdivide_128_div_64_to_64(1ULL << floor_log_2_d, 0, d, &rem); // == (1 << (64 + floor_log_2_d)) / d
+        
+        LIBDIVIDE_ASSERT(rem > 0 && rem < d);
+        const uint64_t e = d - rem;
+        
+        // This power works if e < 2**floor_log_2_d.
+        if (!branchfree && e < (1ULL << floor_log_2_d)) {
+            // This power works
+            more = floor_log_2_d;
+        } else {
+            // We have to use the general 65-bit algorithm.  We need to compute
+            // (2**power) / d. However, we already have (2**(power-1))/d and
+            // its remainder. By doubling both, and then correcting the
+            // remainder, we can compute the larger division.
+            // don't care about overflow here - in fact, we expect it
+            proposed_m += proposed_m;
+            const uint64_t twice_rem = rem + rem;
+            if (twice_rem >= d || twice_rem < rem) proposed_m += 1;
+                more = floor_log_2_d | LIBDIVIDE_ADD_MARKER;
+        }
+        result.magic = 1 + proposed_m;
+        result.more = more;
+        // result.more's shift should in general be ceil_log_2_d. But if we
+        // used the smaller power, we subtract one from the shift because we're
+        // using the smaller power. If we're using the larger power, we
+        // subtract one from the shift because it's taken care of by the add
+        // indicator. So floor_log_2_d happens to be correct in both cases,
+        // which is why we do it outside of the if statement.
+    }
+    return result;
+}
+
+struct libdivide_u64_t libdivide_u64_gen(uint64_t d)
+{
+    return libdivide_internal_u64_gen(d, 0);
+}
+
+struct libdivide_u64_branchfree_t libdivide_u64_branchfree_gen(uint64_t d)
+{
+    struct libdivide_u64_t tmp = libdivide_internal_u64_gen(d, 1);
+    struct libdivide_u64_branchfree_t ret = {tmp.magic, (uint8_t)(tmp.more & LIBDIVIDE_64_SHIFT_MASK)};
+    return ret;
+}
+
+uint64_t libdivide_u64_do(uint64_t numer, const struct libdivide_u64_t *denom) {
+    uint8_t more = denom->more;
+    if (more & LIBDIVIDE_U64_SHIFT_PATH) {
+        return numer >> (more & LIBDIVIDE_64_SHIFT_MASK);
+    }
+    else {
+        uint64_t q = libdivide__mullhi_u64(denom->magic, numer);
+        if (more & LIBDIVIDE_ADD_MARKER) {
+            uint64_t t = ((numer - q) >> 1) + q;
+            return t >> (more & LIBDIVIDE_64_SHIFT_MASK);
+        }
+        else {
+            return q >> more; // all upper bits are 0 - don't need to mask them off
+        }
+    }
+}
+
+uint64_t libdivide_u64_recover(const struct libdivide_u64_t *denom) {
+    uint8_t more = denom->more;
+    uint8_t shift = more & LIBDIVIDE_64_SHIFT_MASK;
+    if (more & LIBDIVIDE_U64_SHIFT_PATH) {
+        return 1ULL << shift;
+    } else if (! (more & LIBDIVIDE_ADD_MARKER)) {
+        // We compute q = n/d = n*m / 2^(64 + shift)
+        // Therefore we have d = 2^(64 + shift) / m
+        // We need to ceil it.
+        // We know d is not a power of 2, so m is not a power of 2,
+        // so we can just add 1 to the floor
+        uint64_t hi_dividend = 1ULL << shift;
+        uint64_t rem_ignored;
+        return 1 + libdivide_128_div_64_to_64(hi_dividend, 0, denom->magic, &rem_ignored);
+    } else {
+        // Here we wish to compute d = 2^(64+shift+1)/(m+2^64).
+        // Notice (m + 2^64) is a 65 bit number. This gets hairy. See
+        // libdivide_u32_recover for more on what we do here.
+        // TODO: do something better than 128 bit math
+        
+        // Hack: if d is not a power of 2, this is a 128/128->64 divide
+        // If d is a power of 2, this may be a bigger divide
+        // However we can optimize that easily
+        if (denom->magic == 0) {
+            // 2^(64 + shift + 1) / (2^64) == 2^(shift + 1)
+            return 1ULL << (shift + 1);
+        }
+        
+        // Full n is a (potentially) 129 bit value
+        // half_n is a 128 bit value
+        // Compute the hi half of half_n. Low half is 0.
+        uint64_t half_n_hi = 1ULL << shift, half_n_lo = 0;
+        // d is a 65 bit value. The high bit is always set to 1.
+        const uint64_t d_hi = 1, d_lo = denom->magic;
+        // Note that the quotient is guaranteed <= 64 bits,
+        // but the remainder may need 65!
+        uint64_t r_hi, r_lo;
+        uint64_t half_q = libdivide_128_div_128_to_64(half_n_hi, half_n_lo, d_hi, d_lo, &r_hi, &r_lo);
+        // We computed 2^(64+shift)/(m+2^64)
+        // Double the remainder ('dr') and check if that is larger than d
+        // Note that d is a 65 bit value, so r1 is small and so r1 + r1 cannot
+        // overflow
+        uint64_t dr_lo = r_lo + r_lo;
+        uint64_t dr_hi = r_hi + r_hi + (dr_lo < r_lo); // last term is carry
+        int dr_exceeds_d = (dr_hi > d_hi) || (dr_hi == d_hi && dr_lo >= d_lo);        
+        uint64_t full_q = half_q + half_q + (dr_exceeds_d ? 1 : 0);
+        return full_q + 1;
+    }
+}
+
+uint64_t libdivide_u64_branchfree_recover(const struct libdivide_u64_branchfree_t *denom) {
+    struct libdivide_u64_t denom_u64 = {denom->magic, (uint8_t)(denom->more | LIBDIVIDE_ADD_MARKER)};
+    return libdivide_u64_recover(&denom_u64);
+}
+    
+int libdivide_u64_get_algorithm(const struct libdivide_u64_t *denom) {
+    uint8_t more = denom->more;
+    if (more & LIBDIVIDE_U64_SHIFT_PATH) return 0;
+    else if (! (more & LIBDIVIDE_ADD_MARKER)) return 1;
+    else return 2;
+}
+ 
+uint64_t libdivide_u64_do_alg0(uint64_t numer, const struct libdivide_u64_t *denom) {
+    return numer >> (denom->more & LIBDIVIDE_64_SHIFT_MASK);    
+}
+ 
+uint64_t libdivide_u64_do_alg1(uint64_t numer, const struct libdivide_u64_t *denom) {
+    uint64_t q = libdivide__mullhi_u64(denom->magic, numer);
+    return q >> denom->more;
+}
+ 
+uint64_t libdivide_u64_do_alg2(uint64_t numer, const struct libdivide_u64_t *denom) {
+    uint64_t q = libdivide__mullhi_u64(denom->magic, numer);
+    uint64_t t = ((numer - q) >> 1) + q;
+    return t >> (denom->more & LIBDIVIDE_64_SHIFT_MASK);
+}
+
+uint64_t libdivide_u64_branchfree_do(uint64_t numer, const struct libdivide_u64_branchfree_t *denom) {
+    // same as alg 2
+    uint64_t q = libdivide__mullhi_u64(denom->magic, numer);
+    uint64_t t = ((numer - q) >> 1) + q;
+    return t >> denom->more;
+}
+
+#if LIBDIVIDE_USE_SSE2    
+__m128i libdivide_u64_do_vector(__m128i numers, const struct libdivide_u64_t * denom) {
+    uint8_t more = denom->more;
+    if (more & LIBDIVIDE_U64_SHIFT_PATH) {
+        return _mm_srl_epi64(numers, libdivide_u32_to_m128i(more & LIBDIVIDE_64_SHIFT_MASK));
+    }
+    else {
+        __m128i q = libdivide_mullhi_u64_flat_vector(numers, libdivide__u64_to_m128(denom->magic));
+        if (more & LIBDIVIDE_ADD_MARKER) {
+            // uint32_t t = ((numer - q) >> 1) + q;
+            // return t >> denom->shift;
+            __m128i t = _mm_add_epi64(_mm_srli_epi64(_mm_sub_epi64(numers, q), 1), q);
+            return _mm_srl_epi64(t, libdivide_u32_to_m128i(more & LIBDIVIDE_64_SHIFT_MASK));
+        }
+        else {
+            // q >> denom->shift
+            return _mm_srl_epi64(q, libdivide_u32_to_m128i(more));
+        }
+    }
+}
+
+__m128i libdivide_u64_do_vector_alg0(__m128i numers, const struct libdivide_u64_t *denom) {
+    return _mm_srl_epi64(numers, libdivide_u32_to_m128i(denom->more & LIBDIVIDE_64_SHIFT_MASK));
+}
+
+__m128i libdivide_u64_do_vector_alg1(__m128i numers, const struct libdivide_u64_t *denom) {
+    __m128i q = libdivide_mullhi_u64_flat_vector(numers, libdivide__u64_to_m128(denom->magic));
+    return _mm_srl_epi64(q, libdivide_u32_to_m128i(denom->more));
+}
+
+__m128i libdivide_u64_do_vector_alg2(__m128i numers, const struct libdivide_u64_t *denom) {
+    __m128i q = libdivide_mullhi_u64_flat_vector(numers, libdivide__u64_to_m128(denom->magic));
+    __m128i t = _mm_add_epi64(_mm_srli_epi64(_mm_sub_epi64(numers, q), 1), q);
+    return _mm_srl_epi64(t, libdivide_u32_to_m128i(denom->more & LIBDIVIDE_64_SHIFT_MASK));
+}
+
+__m128i libdivide_u64_branchfree_do_vector(__m128i numers, const struct libdivide_u64_branchfree_t * denom) {
+    __m128i q = libdivide_mullhi_u64_flat_vector(numers, libdivide__u64_to_m128(denom->magic));
+    __m128i t = _mm_add_epi64(_mm_srli_epi64(_mm_sub_epi64(numers, q), 1), q);
+    return _mm_srl_epi64(t, libdivide_u32_to_m128i(denom->more));
+}
+    
+#endif
+ 
+/////////// SINT32
+
+static inline int32_t libdivide__mullhi_s32(int32_t x, int32_t y) {
+    int64_t xl = x, yl = y;
+    int64_t rl = xl * yl;
+    return (int32_t)(rl >> 32); // needs to be arithmetic shift
+}
+
+static inline struct libdivide_s32_t libdivide_internal_s32_gen(int32_t d, int branchfree) {
+    // branchfree cannot support or -1
+    LIBDIVIDE_ASSERT(!branchfree || (d != 1 && d != -1));
+    
+    struct libdivide_s32_t result;
+    
+    // If d is a power of 2, or negative a power of 2, we have to use a shift.
+    // This is especially important because the magic algorithm fails for -1.
+    // To check if d is a power of 2 or its inverse, it suffices to check
+    // whether its absolute value has exactly one bit set. This works even for
+    // INT_MIN, because abs(INT_MIN) == INT_MIN, and INT_MIN has one bit set
+    // and is a power of 2.
+    uint32_t ud = (uint32_t)d;
+    uint32_t absD = (d < 0 ? -ud : ud); // gcc optimizes this to the fast abs trick
+    const uint32_t floor_log_2_d = 31 - libdivide__count_leading_zeros32(absD);
+    // check if exactly one bit is set,
+    // don't care if absD is 0 since that's divide by zero
+    if ((absD & (absD - 1)) == 0) {
+        // Branchfree and normal paths are exactly the same
+        result.magic = 0;
+        result.more = floor_log_2_d | (d < 0 ? LIBDIVIDE_NEGATIVE_DIVISOR : 0) | LIBDIVIDE_S32_SHIFT_PATH;
+    } else {
+        LIBDIVIDE_ASSERT(floor_log_2_d >= 1);    
+        
+        uint8_t more;
+        // the dividend here is 2**(floor_log_2_d + 31), so the low 32 bit word
+        // is 0 and the high word is floor_log_2_d - 1
+        uint32_t rem, proposed_m;
+        proposed_m = libdivide_64_div_32_to_32(1U << (floor_log_2_d - 1), 0, absD, &rem);
+        const uint32_t e = absD - rem;
+        
+        // We are going to start with a power of floor_log_2_d - 1.
+        // This works if works if e < 2**floor_log_2_d.
+        if (!branchfree && e < (1U << floor_log_2_d)) {
+            // This power works
+            more = floor_log_2_d - 1;
+        } else {
+            // We need to go one higher. This should not make proposed_m
+            // overflow, but it will make it negative when interpreted as an
+            // int32_t.
+            proposed_m += proposed_m;
+            const uint32_t twice_rem = rem + rem;
+            if (twice_rem >= absD || twice_rem < rem) proposed_m += 1;
+            more = floor_log_2_d | LIBDIVIDE_ADD_MARKER;
+        }
+        
+        proposed_m += 1;
+        int32_t magic = (int32_t)proposed_m;
+        
+        // Mark if we are negative. Note we only negate the magic number in the
+        // branchfull case.
+        if (d < 0) {
+            more |= LIBDIVIDE_NEGATIVE_DIVISOR;
+            if (! branchfree) {
+                magic = -magic;
+            }
+        }
+        
+        result.more = more;
+        result.magic = magic;
+    }
+    return result;
+}
+
+LIBDIVIDE_API struct libdivide_s32_t libdivide_s32_gen(int32_t d) {
+    return libdivide_internal_s32_gen(d, 0);
+}
+
+LIBDIVIDE_API struct libdivide_s32_branchfree_t libdivide_s32_branchfree_gen(int32_t d) {
+    struct libdivide_s32_t tmp = libdivide_internal_s32_gen(d, 1);
+    struct libdivide_s32_branchfree_t result = {tmp.magic, tmp.more};
+    return result;
+}
+
+int32_t libdivide_s32_do(int32_t numer, const struct libdivide_s32_t *denom) {
+    uint8_t more = denom->more;
+    uint32_t sign = (int8_t)more >> 7;
+    if (more & LIBDIVIDE_S32_SHIFT_PATH) {
+        uint8_t shifter = more & LIBDIVIDE_32_SHIFT_MASK;
+        uint32_t uq = (uint32_t)(numer + ((numer >> 31) & ((1U << shifter) - 1)));
+        int32_t q = (int32_t)uq;
+        q = q >> shifter;
+        q = (q ^ sign) - sign;
+        return q;
+    } else {
+        uint32_t uq = (uint32_t)libdivide__mullhi_s32(denom->magic, numer);
+        if (more & LIBDIVIDE_ADD_MARKER) {
+            // must be arithmetic shift and then sign extend
+            int32_t sign = (int8_t)more >> 7;
+            // q += (more < 0 ? -numer : numer), casts to avoid UB
+            uq += (((uint32_t)numer ^ sign) - sign);
+        }
+        int32_t q = (int32_t)uq;
+        q >>= more & LIBDIVIDE_32_SHIFT_MASK;
+        q += (q < 0);
+        return q;
+    }
+}
+
+int32_t libdivide_s32_branchfree_do(int32_t numer, const struct libdivide_s32_branchfree_t *denom) {
+    uint8_t more = denom->more;
+    uint8_t shift = more & LIBDIVIDE_32_SHIFT_MASK;
+    // must be arithmetic shift and then sign extend
+    int32_t sign = (int8_t)more >> 7;
+    
+    int32_t magic = denom->magic;
+    int32_t q = libdivide__mullhi_s32(magic, numer);
+    q += numer;
+    
+    // If q is non-negative, we have nothing to do
+    // If q is negative, we want to add either (2**shift)-1 if d is a power of
+    // 2, or (2**shift) if it is not a power of 2
+    uint32_t is_power_of_2 = !!(more & LIBDIVIDE_S32_SHIFT_PATH);
+    uint32_t q_sign = (uint32_t)(q >> 31);
+    q += q_sign & ((1 << shift) - is_power_of_2);
+    
+    // Now arithmetic right shift
+    q >>= shift;
+    
+    // Negate if needed
+    q = ((q ^ sign) - sign);
+    
+    return q;
+}
+
+int32_t libdivide_s32_recover(const struct libdivide_s32_t *denom) {
+    uint8_t more = denom->more;
+    uint8_t shift = more & LIBDIVIDE_32_SHIFT_MASK;
+    if (more & LIBDIVIDE_S32_SHIFT_PATH) {
+        uint32_t absD = 1U << shift;
+        if (more & LIBDIVIDE_NEGATIVE_DIVISOR) {
+            absD *= -1; // multiplying by -1 instead of negating prevents warning C4146 in VC
+        }
+        return (int32_t)absD;
+    } else {
+        // Unsigned math is much easier
+        // We negate the magic number only in the branchfull case, and we don't
+        // know which case we're in. However we have enough information to
+        // determine the correct sign of the magic number. The divisor was
+        // negative if LIBDIVIDE_NEGATIVE_DIVISOR is set. If ADD_MARKER is set,
+        // the magic number's sign is opposite that of the divisor.
+        // We want to compute the positive magic number.
+        int negative_divisor = (more & LIBDIVIDE_NEGATIVE_DIVISOR);
+        int magic_was_negated = (more & LIBDIVIDE_ADD_MARKER) ? denom->magic > 0 : denom->magic < 0;
+        
+        // Handle the power of 2 case (including branchfree)
+        if (denom->magic == 0) {
+            int32_t result = 1 << shift;
+            return negative_divisor ? -result : result;
+        }
+        
+        uint32_t d = (uint32_t)(magic_was_negated ? -denom->magic : denom->magic);
+        uint64_t n = 1ULL << (32 + shift); // Note that the shift cannot exceed 30
+        uint32_t q = (uint32_t)(n / d);
+        int32_t result = (int32_t)q;
+        result += 1;
+        return negative_divisor ? -result : result;
+    }
+}
+
+int32_t libdivide_s32_branchfree_recover(const struct libdivide_s32_branchfree_t *denom) {
+    return libdivide_s32_recover((const struct libdivide_s32_t *)denom);
+}
+
+int libdivide_s32_get_algorithm(const struct libdivide_s32_t *denom) {
+    uint8_t more = denom->more;
+    int positiveDivisor = ! (more & LIBDIVIDE_NEGATIVE_DIVISOR);
+    if (more & LIBDIVIDE_S32_SHIFT_PATH) return (positiveDivisor ? 0 : 1);
+    else if (more & LIBDIVIDE_ADD_MARKER) return (positiveDivisor ? 2 : 3); 
+    else return 4;
+}
+ 
+int32_t libdivide_s32_do_alg0(int32_t numer, const struct libdivide_s32_t *denom) {
+    uint8_t shifter = denom->more & LIBDIVIDE_32_SHIFT_MASK;
+    int32_t q = numer + ((numer >> 31) & ((1U << shifter) - 1));
+    return q >> shifter;
+}
+ 
+int32_t libdivide_s32_do_alg1(int32_t numer, const struct libdivide_s32_t *denom) {
+    uint8_t shifter = denom->more & LIBDIVIDE_32_SHIFT_MASK;
+    int32_t q = numer + ((numer >> 31) & ((1U << shifter) - 1));
+    return - (q >> shifter);
+}
+ 
+int32_t libdivide_s32_do_alg2(int32_t numer, const struct libdivide_s32_t *denom) {
+    int32_t q = libdivide__mullhi_s32(denom->magic, numer);
+    q += numer;
+    q >>= denom->more & LIBDIVIDE_32_SHIFT_MASK;
+    q += (q < 0);    
+    return q;
+}
+ 
+int32_t libdivide_s32_do_alg3(int32_t numer, const struct libdivide_s32_t *denom) {
+    int32_t q = libdivide__mullhi_s32(denom->magic, numer);
+    q -= numer;
+    q >>= denom->more & LIBDIVIDE_32_SHIFT_MASK;
+    q += (q < 0);    
+    return q;
+}
+ 
+int32_t libdivide_s32_do_alg4(int32_t numer, const struct libdivide_s32_t *denom) {
+    int32_t q = libdivide__mullhi_s32(denom->magic, numer);
+    q >>= denom->more & LIBDIVIDE_32_SHIFT_MASK;
+    q += (q < 0);
+    return q;
+}
+
+#if LIBDIVIDE_USE_SSE2    
+__m128i libdivide_s32_do_vector(__m128i numers, const struct libdivide_s32_t * denom) {
+    uint8_t more = denom->more;
+    if (more & LIBDIVIDE_S32_SHIFT_PATH) {
+        uint32_t shifter = more & LIBDIVIDE_32_SHIFT_MASK;
+        __m128i roundToZeroTweak = _mm_set1_epi32((1U << shifter) - 1); // could use _mm_srli_epi32 with an all -1 register
+        __m128i q = _mm_add_epi32(numers, _mm_and_si128(_mm_srai_epi32(numers, 31), roundToZeroTweak)); //q = numer + ((numer >> 31) & roundToZeroTweak);
+        q = _mm_sra_epi32(q, libdivide_u32_to_m128i(shifter)); // q = q >> shifter
+        __m128i shiftMask = _mm_set1_epi32((int32_t)((int8_t)more >> 7)); // set all bits of shift mask = to the sign bit of more
+        q = _mm_sub_epi32(_mm_xor_si128(q, shiftMask), shiftMask); // q = (q ^ shiftMask) - shiftMask;
+        return q;
+    }
+    else {
+        __m128i q = libdivide_mullhi_s32_flat_vector(numers, _mm_set1_epi32(denom->magic));
+        if (more & LIBDIVIDE_ADD_MARKER) {
+            __m128i sign = _mm_set1_epi32((int32_t)(int8_t)more >> 7); // must be arithmetic shift
+            q = _mm_add_epi32(q, _mm_sub_epi32(_mm_xor_si128(numers, sign), sign)); // q += ((numer ^ sign) - sign);
+        }
+        q = _mm_sra_epi32(q, libdivide_u32_to_m128i(more & LIBDIVIDE_32_SHIFT_MASK)); //q >>= shift
+        q = _mm_add_epi32(q, _mm_srli_epi32(q, 31)); // q += (q < 0)
+        return q;
+    }
+}
+
+__m128i libdivide_s32_do_vector_alg0(__m128i numers, const struct libdivide_s32_t *denom) {
+    uint8_t shifter = denom->more & LIBDIVIDE_32_SHIFT_MASK;
+    __m128i roundToZeroTweak = _mm_set1_epi32((1U << shifter) - 1);
+    __m128i q = _mm_add_epi32(numers, _mm_and_si128(_mm_srai_epi32(numers, 31), roundToZeroTweak));
+    return _mm_sra_epi32(q, libdivide_u32_to_m128i(shifter));
+}
+
+__m128i libdivide_s32_do_vector_alg1(__m128i numers, const struct libdivide_s32_t *denom) {
+    uint8_t shifter = denom->more & LIBDIVIDE_32_SHIFT_MASK;
+    __m128i roundToZeroTweak = _mm_set1_epi32((1U << shifter) - 1);
+    __m128i q = _mm_add_epi32(numers, _mm_and_si128(_mm_srai_epi32(numers, 31), roundToZeroTweak));
+    return _mm_sub_epi32(_mm_setzero_si128(), _mm_sra_epi32(q, libdivide_u32_to_m128i(shifter)));
+}
+
+__m128i libdivide_s32_do_vector_alg2(__m128i numers, const struct libdivide_s32_t *denom) {
+    __m128i q = libdivide_mullhi_s32_flat_vector(numers, _mm_set1_epi32(denom->magic));
+    q = _mm_add_epi32(q, numers);
+    q = _mm_sra_epi32(q, libdivide_u32_to_m128i(denom->more & LIBDIVIDE_32_SHIFT_MASK));
+    q = _mm_add_epi32(q, _mm_srli_epi32(q, 31));    
+    return q;
+}
+
+__m128i libdivide_s32_do_vector_alg3(__m128i numers, const struct libdivide_s32_t *denom) {
+    __m128i q = libdivide_mullhi_s32_flat_vector(numers, _mm_set1_epi32(denom->magic));
+    q = _mm_sub_epi32(q, numers);
+    q = _mm_sra_epi32(q, libdivide_u32_to_m128i(denom->more & LIBDIVIDE_32_SHIFT_MASK));
+    q = _mm_add_epi32(q, _mm_srli_epi32(q, 31));    
+    return q;
+}
+
+__m128i libdivide_s32_do_vector_alg4(__m128i numers, const struct libdivide_s32_t *denom) {
+    uint8_t more = denom->more;
+    __m128i q = libdivide_mullhi_s32_flat_vector(numers, _mm_set1_epi32(denom->magic));
+    q = _mm_sra_epi32(q, libdivide_u32_to_m128i(more & LIBDIVIDE_32_SHIFT_MASK)); //q >>= shift
+    q = _mm_add_epi32(q, _mm_srli_epi32(q, 31)); // q += (q < 0)
+    return q;
+}
+
+__m128i libdivide_s32_branchfree_do_vector(__m128i numers, const struct libdivide_s32_branchfree_t * denom) {
+    int32_t magic = denom->magic;
+    uint8_t more = denom->more;
+    uint8_t shift = more & LIBDIVIDE_32_SHIFT_MASK;
+    __m128i sign = _mm_set1_epi32((int32_t)(int8_t)more >> 7); // must be arithmetic shift
+
+     // libdivide__mullhi_s32(numers, magic);
+    __m128i q = libdivide_mullhi_s32_flat_vector(numers, _mm_set1_epi32(magic));
+    q = _mm_add_epi32(q, numers); // q += numers
+    
+    // If q is non-negative, we have nothing to do
+    // If q is negative, we want to add either (2**shift)-1 if d is a power of
+    // 2, or (2**shift) if it is not a power of 2
+    uint32_t is_power_of_2 = (magic == 0);
+    __m128i q_sign = _mm_srai_epi32(q, 31); // q_sign = q >> 31
+    q = _mm_add_epi32(q, _mm_and_si128(q_sign, _mm_set1_epi32((1 << shift) - is_power_of_2))); // q = q + (q_sign & ((1 << shift) - is_power_of_2)
+    q = _mm_srai_epi32(q, shift); //q >>= shift
+    q = _mm_sub_epi32(_mm_xor_si128(q, sign), sign); // q = (q ^ sign) - sign
+    return q;
+}
+#endif
+
+///////////// SINT64
+
+static inline struct libdivide_s64_t libdivide_internal_s64_gen(int64_t d, int branchfree) {
+    LIBDIVIDE_ASSERT(!branchfree || (d != 1 && d != -1));
+    struct libdivide_s64_t result;
+    
+    // If d is a power of 2, or negative a power of 2, we have to use a shift.
+    // This is especially important because the magic algorithm fails for -1.
+    // To check if d is a power of 2 or its inverse, it suffices to check
+    // whether its absolute value has exactly one bit set.  This works even for
+    // INT_MIN, because abs(INT_MIN) == INT_MIN, and INT_MIN has one bit set
+    // and is a power of 2.
+    const uint64_t ud = (uint64_t)d;
+    const uint64_t absD = (d < 0 ? -ud : ud); // gcc optimizes this to the fast abs trick
+    const uint32_t floor_log_2_d = 63 - libdivide__count_leading_zeros64(absD);
+    // check if exactly one bit is set,
+    // don't care if absD is 0 since that's divide by zero
+    if ((absD & (absD - 1)) == 0) {
+        // Branchfree and non-branchfree cases are the same
+        result.magic = 0;
+        result.more = floor_log_2_d | (d < 0 ? LIBDIVIDE_NEGATIVE_DIVISOR : 0);
+    } else {
+        // the dividend here is 2**(floor_log_2_d + 63), so the low 64 bit word
+        // is 0 and the high word is floor_log_2_d - 1
+        uint8_t more;
+        uint64_t rem, proposed_m;
+        proposed_m = libdivide_128_div_64_to_64(1ULL << (floor_log_2_d - 1), 0, absD, &rem);
+        const uint64_t e = absD - rem;
+        
+        // We are going to start with a power of floor_log_2_d - 1.
+        // This works if works if e < 2**floor_log_2_d.
+        if (!branchfree && e < (1ULL << floor_log_2_d)) {
+            // This power works
+            more = floor_log_2_d - 1;
+        } else {
+            // We need to go one higher. This should not make proposed_m
+            // overflow, but it will make it negative when interpreted as an
+            // int32_t.
+            proposed_m += proposed_m;
+            const uint64_t twice_rem = rem + rem;
+            if (twice_rem >= absD || twice_rem < rem) proposed_m += 1;
+            // note that we only set the LIBDIVIDE_NEGATIVE_DIVISOR bit if we
+            // also set ADD_MARKER this is an annoying optimization that
+            // enables algorithm #4 to avoid the mask. However we always set it
+            // in the branchfree case
+            more = floor_log_2_d | LIBDIVIDE_ADD_MARKER;
+        }
+        proposed_m += 1;
+        int64_t magic = (int64_t)proposed_m;
+        
+        // Mark if we are negative
+        if (d < 0) {
+            more |= LIBDIVIDE_NEGATIVE_DIVISOR;
+            if (! branchfree) {
+                magic = -magic;
+            }
+        }
+        
+        result.more = more;
+        result.magic = magic;
+    }
+    return result;
+}
+
+struct libdivide_s64_t libdivide_s64_gen(int64_t d) {
+    return libdivide_internal_s64_gen(d, 0);
+}
+
+struct libdivide_s64_branchfree_t libdivide_s64_branchfree_gen(int64_t d) {
+    struct libdivide_s64_t tmp = libdivide_internal_s64_gen(d, 1);
+    struct libdivide_s64_branchfree_t ret = {tmp.magic, tmp.more};
+    return ret;
+}
+
+int64_t libdivide_s64_do(int64_t numer, const struct libdivide_s64_t *denom) {
+    uint8_t more = denom->more;
+    int64_t magic = denom->magic;
+    if (magic == 0) { //shift path
+        uint32_t shifter = more & LIBDIVIDE_64_SHIFT_MASK;
+        uint64_t uq = (uint64_t)numer + ((numer >> 63) & ((1ULL << shifter) - 1));
+        int64_t q = (int64_t)uq;
+        q = q >> shifter;
+        // must be arithmetic shift and then sign-extend
+        int64_t shiftMask = (int8_t)more >> 7;
+        q = (q ^ shiftMask) - shiftMask;
+        return q;
+    } else {
+        uint64_t uq = (uint64_t)libdivide__mullhi_s64(magic, numer);
+        if (more & LIBDIVIDE_ADD_MARKER) {
+            // must be arithmetic shift and then sign extend
+            int64_t sign = (int8_t)more >> 7;
+            uq += (((uint64_t)numer ^ sign) - sign);
+        }
+        int64_t q = (int64_t)uq;
+        q >>= more & LIBDIVIDE_64_SHIFT_MASK;
+        q += (q < 0);
+        return q;
+    }
+}
+
+int64_t libdivide_s64_branchfree_do(int64_t numer, const struct libdivide_s64_branchfree_t *denom) {
+    uint8_t more = denom->more;
+    uint32_t shift = more & LIBDIVIDE_64_SHIFT_MASK;
+    // must be arithmetic shift and then sign extend
+    int64_t sign = (int8_t)more >> 7;
+    
+    int64_t magic = denom->magic;
+    
+    int64_t q = libdivide__mullhi_s64(magic, numer);
+    q += numer;
+    
+    // If q is non-negative, we have nothing to do.
+    // If q is negative, we want to add either (2**shift)-1 if d is a power of
+    // 2, or (2**shift) if it is not a power of 2.
+    uint32_t is_power_of_2 = (magic == 0);
+    uint64_t q_sign = (uint64_t)(q >> 63);
+    q += q_sign & ((1ULL << shift) - is_power_of_2);
+    
+    // Arithmetic right shift
+    q >>= shift;
+    
+    // Negate if needed
+    q = ((q ^ sign) - sign);
+    return q;
+}
+
+int64_t libdivide_s64_recover(const struct libdivide_s64_t *denom) {
+    uint8_t more = denom->more;
+    uint8_t shift = more & LIBDIVIDE_64_SHIFT_MASK;
+    if (denom->magic == 0) { // shift path
+        uint64_t absD = 1ULL << shift;
+        if (more & LIBDIVIDE_NEGATIVE_DIVISOR) {
+            absD *= -1; // multiplying by -1 instead of negating prevents warning C4146 in VC++
+        }
+        return (int64_t)absD;
+    } else {
+        // Unsigned math is much easier
+        int negative_divisor = (more & LIBDIVIDE_NEGATIVE_DIVISOR);
+        int magic_was_negated = (more & LIBDIVIDE_ADD_MARKER) ? denom->magic > 0 : denom->magic < 0;
+
+        uint64_t d = (uint64_t)(magic_was_negated ? -denom->magic : denom->magic);
+        uint64_t n_hi = 1ULL << shift, n_lo = 0;
+        uint64_t rem_ignored;
+        uint64_t q = libdivide_128_div_64_to_64(n_hi, n_lo, d, &rem_ignored);
+        int64_t result = (int64_t)(q + 1);
+        if (negative_divisor) {
+            result = -result;
+        }
+        return result;
+    }
+}
+
+int64_t libdivide_s64_branchfree_recover(const struct libdivide_s64_branchfree_t *denom) {
+    return libdivide_s64_recover((const struct libdivide_s64_t *)denom);
+}
+
+int libdivide_s64_get_algorithm(const struct libdivide_s64_t *denom) {
+    uint8_t more = denom->more;
+    int positiveDivisor = ! (more & LIBDIVIDE_NEGATIVE_DIVISOR);
+    if (denom->magic == 0) return (positiveDivisor ? 0 : 1); // shift path
+    else if (more & LIBDIVIDE_ADD_MARKER) return (positiveDivisor ? 2 : 3);
+    else return 4;
+}
+ 
+int64_t libdivide_s64_do_alg0(int64_t numer, const struct libdivide_s64_t *denom) {
+    uint32_t shifter = denom->more & LIBDIVIDE_64_SHIFT_MASK;
+    int64_t q = numer + ((numer >> 63) & ((1ULL << shifter) - 1));
+    return q >> shifter;    
+}
+ 
+int64_t libdivide_s64_do_alg1(int64_t numer, const struct libdivide_s64_t *denom) {
+    // denom->shifter != -1 && demo->shiftMask != 0
+    uint32_t shifter = denom->more & LIBDIVIDE_64_SHIFT_MASK;
+    int64_t q = numer + ((numer >> 63) & ((1ULL << shifter) - 1));
+    return - (q >> shifter);
+}
+ 
+int64_t libdivide_s64_do_alg2(int64_t numer, const struct libdivide_s64_t *denom) {
+    int64_t q = libdivide__mullhi_s64(denom->magic, numer);
+    q += numer;
+    q >>= denom->more & LIBDIVIDE_64_SHIFT_MASK;
+    q += (q < 0);
+    return q;
+}
+    
+int64_t libdivide_s64_do_alg3(int64_t numer, const struct libdivide_s64_t *denom) {
+    int64_t q = libdivide__mullhi_s64(denom->magic, numer);
+    q -= numer;
+    q >>= denom->more & LIBDIVIDE_64_SHIFT_MASK;
+    q += (q < 0);    
+    return q;
+}
+    
+int64_t libdivide_s64_do_alg4(int64_t numer, const struct libdivide_s64_t *denom) {
+    int64_t q = libdivide__mullhi_s64(denom->magic, numer);
+    q >>= denom->more & LIBDIVIDE_64_SHIFT_MASK;
+    q += (q < 0);
+    return q;   
+}
+
+#if LIBDIVIDE_USE_SSE2
+__m128i libdivide_s64_do_vector(__m128i numers, const struct libdivide_s64_t * denom) {
+    uint8_t more = denom->more;
+    int64_t magic = denom->magic;
+    if (magic == 0) { // shift path
+        uint32_t shifter = more & LIBDIVIDE_64_SHIFT_MASK;
+        __m128i roundToZeroTweak = libdivide__u64_to_m128((1ULL << shifter) - 1);
+        __m128i q = _mm_add_epi64(numers, _mm_and_si128(libdivide_s64_signbits(numers), roundToZeroTweak)); // q = numer + ((numer >> 63) & roundToZeroTweak);
+        q = libdivide_s64_shift_right_vector(q, shifter); // q = q >> shifter
+        __m128i shiftMask = _mm_set1_epi32((int32_t)((int8_t)more >> 7));
+        q = _mm_sub_epi64(_mm_xor_si128(q, shiftMask), shiftMask); // q = (q ^ shiftMask) - shiftMask;
+        return q;
+    }
+    else {
+        __m128i q = libdivide_mullhi_s64_flat_vector(numers, libdivide__u64_to_m128(magic));
+        if (more & LIBDIVIDE_ADD_MARKER) {
+            __m128i sign = _mm_set1_epi32((int32_t)((int8_t)more >> 7)); // must be arithmetic shift
+            q = _mm_add_epi64(q, _mm_sub_epi64(_mm_xor_si128(numers, sign), sign)); // q += ((numer ^ sign) - sign);        
+        }
+        q = libdivide_s64_shift_right_vector(q, more & LIBDIVIDE_64_SHIFT_MASK); // q >>= denom->mult_path.shift
+        q = _mm_add_epi64(q, _mm_srli_epi64(q, 63)); // q += (q < 0)
+        return q;
+    }
+}
+
+__m128i libdivide_s64_do_vector_alg0(__m128i numers, const struct libdivide_s64_t *denom) {
+    uint32_t shifter = denom->more & LIBDIVIDE_64_SHIFT_MASK;
+    __m128i roundToZeroTweak = libdivide__u64_to_m128((1ULL << shifter) - 1);
+    __m128i q = _mm_add_epi64(numers, _mm_and_si128(libdivide_s64_signbits(numers), roundToZeroTweak));
+    q = libdivide_s64_shift_right_vector(q, shifter);
+    return q;
+}
+
+__m128i libdivide_s64_do_vector_alg1(__m128i numers, const struct libdivide_s64_t *denom) {
+    uint32_t shifter = denom->more & LIBDIVIDE_64_SHIFT_MASK;
+    __m128i roundToZeroTweak = libdivide__u64_to_m128((1ULL << shifter) - 1);
+    __m128i q = _mm_add_epi64(numers, _mm_and_si128(libdivide_s64_signbits(numers), roundToZeroTweak));
+    q = libdivide_s64_shift_right_vector(q, shifter);
+    return _mm_sub_epi64(_mm_setzero_si128(), q);
+}
+
+__m128i libdivide_s64_do_vector_alg2(__m128i numers, const struct libdivide_s64_t *denom) {
+    __m128i q = libdivide_mullhi_s64_flat_vector(numers, libdivide__u64_to_m128(denom->magic));
+    q = _mm_add_epi64(q, numers);
+    q = libdivide_s64_shift_right_vector(q, denom->more & LIBDIVIDE_64_SHIFT_MASK);
+    q = _mm_add_epi64(q, _mm_srli_epi64(q, 63)); // q += (q < 0)
+    return q;
+}
+
+__m128i libdivide_s64_do_vector_alg3(__m128i numers, const struct libdivide_s64_t *denom) {
+    __m128i q = libdivide_mullhi_s64_flat_vector(numers, libdivide__u64_to_m128(denom->magic));
+    q = _mm_sub_epi64(q, numers);
+    q = libdivide_s64_shift_right_vector(q, denom->more & LIBDIVIDE_64_SHIFT_MASK);
+    q = _mm_add_epi64(q, _mm_srli_epi64(q, 63)); // q += (q < 0)
+    return q;    
+}
+
+__m128i libdivide_s64_do_vector_alg4(__m128i numers, const struct libdivide_s64_t *denom) {
+    __m128i q = libdivide_mullhi_s64_flat_vector(numers, libdivide__u64_to_m128(denom->magic));
+    q = libdivide_s64_shift_right_vector(q, denom->more & LIBDIVIDE_64_SHIFT_MASK);
+    q = _mm_add_epi64(q, _mm_srli_epi64(q, 63));
+    return q;   
+}
+
+__m128i libdivide_s64_branchfree_do_vector(__m128i numers, const struct libdivide_s64_branchfree_t * denom) {
+    int64_t magic = denom->magic;
+    uint8_t more = denom->more;
+    uint8_t shift = more & LIBDIVIDE_64_SHIFT_MASK;
+    __m128i sign = _mm_set1_epi32((int32_t)(int8_t)more >> 7); // must be arithmetic shift
+
+     // libdivide__mullhi_s64(numers, magic);
+    __m128i q = libdivide_mullhi_s64_flat_vector(numers, libdivide__u64_to_m128(magic));
+    q = _mm_add_epi64(q, numers); // q += numers
+    
+    // If q is non-negative, we have nothing to do.
+    // If q is negative, we want to add either (2**shift)-1 if d is a power of
+    // 2, or (2**shift) if it is not a power of 2.
+    uint32_t is_power_of_2 = (magic == 0);
+    __m128i q_sign = libdivide_s64_signbits(q); // q_sign = q >> 63
+    q = _mm_add_epi64(q, _mm_and_si128(q_sign, libdivide__u64_to_m128((1ULL << shift) - is_power_of_2))); // q = q + (q_sign & ((1 << shift) - is_power_of_2)
+    q = libdivide_s64_shift_right_vector(q, shift); // q >>= shift
+    q = _mm_sub_epi64(_mm_xor_si128(q, sign), sign); // q = (q ^ sign) - sign
+    return q;
+}
+
+#endif
+
+/////////// C++ stuff
+ 
+#ifdef __cplusplus
+
+// Our divider struct is templated on both a type (like uint64_t) and an
+// algorithm index. BRANCHFULL is the default algorithm, BRANCHFREE is the
+// branchfree variant, and the indexed variants are for unswitching.
+enum {
+    BRANCHFULL = -1,
+    BRANCHFREE = -2,
+    ALGORITHM0 = 0,
+    ALGORITHM1 = 1,
+    ALGORITHM2 = 2,
+    ALGORITHM3 = 3,
+    ALGORITHM4 = 4
+};
+
+namespace libdivide_internal {
+    
+#if LIBDIVIDE_USE_SSE2
+#define MAYBE_VECTOR(X) X
+#define MAYBE_VECTOR_PARAM(X) __m128i vector_func(__m128i, const X *)
+
+#else
+#define MAYBE_VECTOR(X) 0
+#define MAYBE_VECTOR_PARAM(X) int vector_func
+#endif
+
+    // Some bogus unswitch functions for unsigned types so the same
+    // (presumably templated) code can work for both signed and unsigned.
+    uint32_t crash_u32(uint32_t, const libdivide_u32_t *) { abort(); return *(uint32_t *)NULL; }
+    uint64_t crash_u64(uint64_t, const libdivide_u64_t *) { abort(); return *(uint64_t *)NULL; }
+#if LIBDIVIDE_USE_SSE2
+    __m128i crash_u32_vector(__m128i, const libdivide_u32_t *) { abort(); return *(__m128i *)NULL; }
+    __m128i crash_u64_vector(__m128i, const libdivide_u64_t *) { abort(); return *(__m128i *)NULL; }
+#endif
+
+    // Base divider, which provides storage for the actual divider
+    template<typename IntType, // like uint32_t
+             typename DenomType, // like libdivide_u32_t
+             DenomType gen_func(IntType), // like libdivide_u32_gen
+             IntType do_func(IntType, const DenomType *), // like libdivide_u32_do
+             MAYBE_VECTOR_PARAM(DenomType)> // like libdivide_u32_do_vector
+    struct base {
+        // Storage for the actual divider
+        DenomType denom;
+        
+        // Constructor that takes a divisor value, and applies the gen function
+        base(IntType d) : denom(gen_func(d)) { }
+        
+        // Copy constructor
+        base(const DenomType & d) : denom(d) { }
+        
+        // Default constructor to allow uninitialized uses in e.g. arrays
+        base() {}
+        
+        // Scalar divide
+        IntType perform_divide(IntType val) const { return do_func(val, &denom); }
+        
+#if LIBDIVIDE_USE_SSE2
+        // Vector divide
+        __m128i perform_divide_vector(__m128i val) const { return vector_func(val, &denom); }
+#endif
+    };
+    
+    // Type-specific dispatch
+    
+    // uint32
+    template<uint32_t do_func(uint32_t, const libdivide_u32_t*),
+             MAYBE_VECTOR_PARAM(libdivide_u32_t),
+             libdivide_u32_t gen_func(uint32_t) = libdivide_u32_gen>
+    struct denom_u32 {
+        typedef base<uint32_t, libdivide_u32_t, gen_func, do_func, vector_func> divider;
+    };
+    template<int ALGO> struct algo_u32 { };
+    template<> struct algo_u32<BRANCHFULL> { typedef denom_u32<libdivide_u32_do, MAYBE_VECTOR(libdivide_u32_do_vector)>::divider divider; };
+    template<> struct algo_u32<ALGORITHM0> { typedef denom_u32<libdivide_u32_do_alg0, MAYBE_VECTOR(libdivide_u32_do_vector_alg0)>::divider divider; };
+    template<> struct algo_u32<ALGORITHM1> { typedef denom_u32<libdivide_u32_do_alg1, MAYBE_VECTOR(libdivide_u32_do_vector_alg1)>::divider divider; };
+    template<> struct algo_u32<ALGORITHM2> { typedef denom_u32<libdivide_u32_do_alg2, MAYBE_VECTOR(libdivide_u32_do_vector_alg2)>::divider divider; };
+    template<> struct algo_u32<BRANCHFREE> { typedef base<uint32_t, libdivide_u32_branchfree_t, libdivide_u32_branchfree_gen, libdivide_u32_branchfree_do, MAYBE_VECTOR(libdivide_u32_branchfree_do_vector)> divider;  };
+    
+    // uint64
+    template<uint64_t do_func(uint64_t, const libdivide_u64_t*),
+             MAYBE_VECTOR_PARAM(libdivide_u64_t),
+             libdivide_u64_t gen_func(uint64_t) = libdivide_u64_gen>
+    struct denom_u64 {
+        typedef base<uint64_t, libdivide_u64_t, gen_func, do_func, vector_func> divider;
+    };
+    template<int ALGO> struct algo_u64 { };
+    template<> struct algo_u64<BRANCHFULL> { typedef denom_u64<libdivide_u64_do, MAYBE_VECTOR(libdivide_u64_do_vector)>::divider divider; };
+    template<> struct algo_u64<ALGORITHM0> { typedef denom_u64<libdivide_u64_do_alg0, MAYBE_VECTOR(libdivide_u64_do_vector_alg0)>::divider divider; };
+    template<> struct algo_u64<ALGORITHM1> { typedef denom_u64<libdivide_u64_do_alg1, MAYBE_VECTOR(libdivide_u64_do_vector_alg1)>::divider divider; };
+    template<> struct algo_u64<ALGORITHM2> { typedef denom_u64<libdivide_u64_do_alg2, MAYBE_VECTOR(libdivide_u64_do_vector_alg2)>::divider divider; };
+    template<> struct algo_u64<BRANCHFREE> { typedef base<uint64_t, libdivide_u64_branchfree_t, libdivide_u64_branchfree_gen, libdivide_u64_branchfree_do, MAYBE_VECTOR(libdivide_u64_branchfree_do_vector)> divider;  };
+  
+    // int32
+    template<int32_t do_func(int32_t, const libdivide_s32_t*),
+             MAYBE_VECTOR_PARAM(libdivide_s32_t)>
+    struct denom_s32 {
+        typedef base<int32_t, libdivide_s32_t, libdivide_s32_gen, do_func, vector_func> divider;
+    };
+    template<int ALGO> struct algo_s32 { };
+    template<> struct algo_s32<BRANCHFULL> { typedef denom_s32<libdivide_s32_do, MAYBE_VECTOR(libdivide_s32_do_vector)>::divider divider; };
+    template<> struct algo_s32<ALGORITHM0> { typedef denom_s32<libdivide_s32_do_alg0, MAYBE_VECTOR(libdivide_s32_do_vector_alg0)>::divider divider; };
+    template<> struct algo_s32<ALGORITHM1> { typedef denom_s32<libdivide_s32_do_alg1, MAYBE_VECTOR(libdivide_s32_do_vector_alg1)>::divider divider; };
+    template<> struct algo_s32<ALGORITHM2> { typedef denom_s32<libdivide_s32_do_alg2, MAYBE_VECTOR(libdivide_s32_do_vector_alg2)>::divider divider; };
+    template<> struct algo_s32<ALGORITHM3> { typedef denom_s32<libdivide_s32_do_alg3, MAYBE_VECTOR(libdivide_s32_do_vector_alg3)>::divider divider; };
+    template<> struct algo_s32<ALGORITHM4> { typedef denom_s32<libdivide_s32_do_alg4, MAYBE_VECTOR(libdivide_s32_do_vector_alg4)>::divider divider; };
+    template<> struct algo_s32<BRANCHFREE> { typedef base<int32_t, libdivide_s32_branchfree_t, libdivide_s32_branchfree_gen, libdivide_s32_branchfree_do, MAYBE_VECTOR(libdivide_s32_branchfree_do_vector)> divider; };
+    
+    // int64
+    template<int64_t do_func(int64_t, const libdivide_s64_t*),
+             MAYBE_VECTOR_PARAM(libdivide_s64_t)>
+    struct denom_s64 {
+        typedef base<int64_t, libdivide_s64_t, libdivide_s64_gen, do_func, vector_func> divider;
+    };
+    template<int ALGO> struct algo_s64 { };
+    template<> struct algo_s64<BRANCHFULL> { typedef denom_s64<libdivide_s64_do, MAYBE_VECTOR(libdivide_s64_do_vector)>::divider divider; };
+    template<> struct algo_s64<ALGORITHM0> { typedef denom_s64<libdivide_s64_do_alg0, MAYBE_VECTOR(libdivide_s64_do_vector_alg0)>::divider divider; };
+    template<> struct algo_s64<ALGORITHM1> { typedef denom_s64<libdivide_s64_do_alg1, MAYBE_VECTOR(libdivide_s64_do_vector_alg1)>::divider divider; };
+    template<> struct algo_s64<ALGORITHM2> { typedef denom_s64<libdivide_s64_do_alg2, MAYBE_VECTOR(libdivide_s64_do_vector_alg2)>::divider divider; };
+    template<> struct algo_s64<ALGORITHM3> { typedef denom_s64<libdivide_s64_do_alg3, MAYBE_VECTOR(libdivide_s64_do_vector_alg3)>::divider divider; };
+    template<> struct algo_s64<ALGORITHM4> { typedef denom_s64<libdivide_s64_do_alg4, MAYBE_VECTOR(libdivide_s64_do_vector_alg4)>::divider divider; };
+    template<> struct algo_s64<BRANCHFREE> { typedef base<int64_t, libdivide_s64_branchfree_t, libdivide_s64_branchfree_gen, libdivide_s64_branchfree_do, MAYBE_VECTOR(libdivide_s64_branchfree_do_vector)> divider; };
+    
+    // Bogus versions to allow templated code to operate on int and uint uniformly
+    template<> struct algo_u32<ALGORITHM3>  { typedef denom_u32<crash_u32, MAYBE_VECTOR(crash_u32_vector)>::divider divider; };
+    template<> struct algo_u32<ALGORITHM4>  { typedef denom_u32<crash_u32, MAYBE_VECTOR(crash_u32_vector)>::divider divider; };
+    template<> struct algo_u64<ALGORITHM3>  { typedef denom_u64<crash_u64, MAYBE_VECTOR(crash_u64_vector)>::divider divider; };
+    template<> struct algo_u64<ALGORITHM4>  { typedef denom_u64<crash_u64, MAYBE_VECTOR(crash_u64_vector)>::divider divider; };
+    
+    // Templated dispatch using partial specialization
+    template<typename T, int ALGO> struct dispatcher{};
+    template<int ALGO> struct dispatcher<uint32_t, ALGO> { typedef struct algo_u32<ALGO> algo; };
+    template<int ALGO> struct dispatcher<int32_t, ALGO>  { typedef struct algo_s32<ALGO> algo; };
+    template<int ALGO> struct dispatcher<uint64_t, ALGO> { typedef struct algo_u64<ALGO> algo; };
+    template<int ALGO> struct dispatcher<int64_t, ALGO>  { typedef struct algo_s64<ALGO> algo; };
+    
+    // Overloads that don't depend on the algorithm.
+    inline uint32_t recover(const libdivide_u32_t *s) { return libdivide_u32_recover(s); }
+    inline int32_t  recover(const libdivide_s32_t *s) { return libdivide_s32_recover(s); }
+    inline uint64_t recover(const libdivide_u64_t *s) { return libdivide_u64_recover(s); }
+    inline int64_t  recover(const libdivide_s64_t *s) { return libdivide_s64_recover(s); }
+    
+    inline uint32_t recover(const libdivide_u32_branchfree_t *s) { return libdivide_u32_branchfree_recover(s); }
+    inline int32_t  recover(const libdivide_s32_branchfree_t *s) { return libdivide_s32_branchfree_recover(s); }
+    inline uint64_t recover(const libdivide_u64_branchfree_t *s) { return libdivide_u64_branchfree_recover(s); }
+    inline int64_t  recover(const libdivide_s64_branchfree_t *s) { return libdivide_s64_branchfree_recover(s); }
+    
+    inline int get_algorithm(const libdivide_u32_t *s) { return libdivide_u32_get_algorithm(s); }
+    inline int get_algorithm(const libdivide_s32_t *s) { return libdivide_s32_get_algorithm(s); }
+    inline int get_algorithm(const libdivide_u64_t *s) { return libdivide_u64_get_algorithm(s); }
+    inline int get_algorithm(const libdivide_s64_t *s) { return libdivide_s64_get_algorithm(s); }
+    
+    // Fallback for branchfree variants, which do not support unswitching
+    template<typename T> int get_algorithm(const T *) { return -1; }
+}
+
+template<typename T, int ALGO = BRANCHFULL>
+class divider
+{
+    private:
+    // Here's the actual divider 
+    typedef typename libdivide_internal::dispatcher<T, ALGO>::algo::divider div_t;
+    div_t sub;
+    
+    // unswitch() friend declaration 
+    template<int NEW_ALGO, typename S> friend divider<S, NEW_ALGO> unswitch(const divider<S, BRANCHFULL> & d);
+    
+    // Constructor used by the unswitch friend 
+    divider(const div_t &denom) : sub(denom) { }
+    
+    public:
+    
+    // Ordinary constructor, that takes the divisor as a parameter. 
+    divider(T n) : sub(n) { }
+    
+    // Default constructor. We leave this deliberately undefined so that
+    // creating an array of divider and then initializing them doesn't slow us
+    // down.
+    divider() { }
+    
+    // Divides the parameter by the divisor, returning the quotient 
+    T perform_divide(T val) const { return sub.perform_divide(val); }
+    
+    // Recovers the divisor that was used to initialize the divider 
+    T recover_divisor() const { return libdivide_internal::recover(&sub.denom); }
+    
+#if LIBDIVIDE_USE_SSE2
+    // Treats the vector as either two or four packed values (depending on the
+    // size), and divides each of them by the divisor, returning the packed
+    // quotients.
+    __m128i perform_divide_vector(__m128i val) const { return sub.perform_divide_vector(val); } 
+#endif
+
+    // Returns the index of algorithm, for use in the unswitch function. Does
+    // not apply to branchfree variant.
+    // Returns the algorithm for unswitching.
+    int get_algorithm() const { return libdivide_internal::get_algorithm(&sub.denom); }
+    
+    // operator== 
+    bool operator==(const divider<T, ALGO> & him) const { return sub.denom.magic == him.sub.denom.magic && sub.denom.more == him.sub.denom.more; }
+    bool operator!=(const divider<T, ALGO> & him) const { return ! (*this == him); }
+};
+
+// Returns a divider specialized for the given algorithm. 
+template<int NEW_ALGO, typename T>
+divider<T, NEW_ALGO> unswitch(const divider<T, BRANCHFULL> & d) { return divider<T, NEW_ALGO>(d.sub.denom); }
+
+// Overload of the / operator for scalar division. 
+template<typename int_type, int ALGO>
+int_type operator/(int_type numer, const divider<int_type, ALGO> & denom) {
+    return denom.perform_divide(numer);
+}
+
+#if  LIBDIVIDE_USE_SSE2
+// Overload of the / operator for vector division. 
+template<typename int_type, int ALGO>
+__m128i operator/(__m128i numer, const divider<int_type, ALGO> & denom) {
+    return denom.perform_divide_vector(numer);
+}
+#endif
+
+#endif //__cplusplus
+    
+#endif // LIBDIVIDE_HEADER_ONLY
+
+#ifdef __cplusplus
+LIBDIVIDE_CLOSE_BRACKET // close namespace libdivide
+LIBDIVIDE_CLOSE_BRACKET // close anonymous namespace
+#endif